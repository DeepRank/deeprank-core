import numpy as np
from tqdm import tqdm
from time import time
import h5py
import os 

# torch import
import torch
import torch.nn as nn
from torch.nn import MSELoss
import torch.nn.functional as F

# torch_geometric import
from torch_scatter import scatter_mean
from torch_geometric.data import DataLoader
from torch_geometric.nn import max_pool_x

# graphprot import
from .DataSet import HDF5DataSet, DivideDataSet, PreCluster
from .Metrics import Metrics


class NeuralNet(object):

    def __init__(self, database, Net,
                 node_feature=['type', 'polarity', 'bsa'],
                 edge_feature=['dist'], target='irmsd', lr=0.01,
                 batch_size=32, percent=[0.8, 0.2], index=None, database_eval=None,
                 class_weights=None, task='class', classes=[0, 1], threshold=4,
                 pretrained_model=None, shuffle=False, outdir='./'):

        # load the input data or a pretrained model
        # each named arguments is stored in a member vairable
        # i.e. self.node_feature = node_feature
        if pretrained_model is None:
            for k, v in dict(locals()).items():
                if k not in ['self', 'database', 'Net', 'database_eval']:
                    self.__setattr__(k, v)

        else:
            self.load_params(pretrained_model)
            self.outdir = outdir
        # dataset
        dataset = HDF5DataSet(root='./', database=database, index=self.index,
                              node_feature=self.node_feature, edge_feature=self.edge_feature,
                              target=self.target)
        # PreCluster(dataset, method='mcl')


        # divide the dataset
        train_dataset, valid_dataset = DivideDataSet(
            dataset, percent=self.percent)

        # dataloader
        self.train_loader = DataLoader(
            train_dataset, batch_size=self.batch_size, shuffle=self.shuffle)

        # independent validation dataset
        if database_eval is not None:
            valid_dataset = HDF5DataSet(root='./', database=database_eval, index=self.index,
                                        node_feature=self.node_feature, edge_feature=self.edge_feature,
                                        target=self.target)
            self.valid_loader = DataLoader(
                valid_dataset, batch_size=self.batch_size, shuffle=self.shuffle)
            print('Independent validation set loaded')
            # PreCluster(valid_dataset, method='mcl')
            
        else:
            print('No independent validation set loaded')

        # get the device
        self.device = torch.device(
            'cuda' if torch.cuda.is_available() else 'cpu')

        # put the model
        if self.task == 'reg':
            self.model = Net(dataset.get(
                0).num_features).to(self.device)

        elif self.task == 'class':
            self.classes = classes
            self.classes_idx = {i: idx for idx,
                                i in enumerate(self.classes)}
            self.output_shape = len(self.classes)
            try:
                self.model = Net(dataset.get(
                    0).num_features, self.output_shape).to(self.device)
            except:
                raise ValueError(
                    f"The loaded model does not accept output_shape = {self.output_shape} argument \n\t"
                    f"Check your input or adapt the model\n\t"
                    f"Example :\n\t"
                    f"def __init__(self, input_shape): --> def __init__(self, input_shape, output_shape) \n\t"
                    f"self.fc2 = torch.nn.Linear(64, 1) --> self.fc2 = torch.nn.Linear(64, output_shape) \n\t")

        else:
            raise ValueError(
                f"Task {self.task} not recognized. Options are:\n\t "
                f"reg': regression \n\t 'class': classifiation\n")

        # optimizer
        self.optimizer = torch.optim.Adam(
            self.model.parameters(), lr=self.lr)

        # laod the optimizer state if we have one
        if pretrained_model is not None:
            self.optimizer.load_state_dict(self.opt_loaded_state_dict)

        # loss
        if self.task == 'reg':
            self.loss = MSELoss()

        elif self.task == 'class':
            self.loss = nn.CrossEntropyLoss(
                weight=self.class_weights, reduction='mean')

        # init lists
        self.train_acc = []
        self.train_loss = []

        self.valid_acc = []
        self.valid_loss = []

    def plot_loss(self, name=''):
        """Plot the loss of the model."""

        nepoch = self.nepoch
        train_loss = self.train_loss
        valid_loss = self.valid_loss

        import matplotlib.pyplot as plt

        if len(valid_loss) > 1:
            plt.plot(range(1, nepoch+1), valid_loss,
                     c='red', label='valid')

        if len(train_loss) > 1:
            plt.plot(range(1, nepoch+1), train_loss,
                     c='blue', label='train')
            plt.title("Loss/ epoch")
            plt.xlabel("Number of epoch")
            plt.ylabel("Total loss")
            plt.legend()
            plt.savefig('loss_epoch{}.png'.format(name))
            plt.close()

    def plot_acc(self, name=''):
        """Plot the accuracy of the model."""

        nepoch = self.nepoch
        train_acc = self.train_acc
        valid_acc = self.valid_acc

        import matplotlib.pyplot as plt

        if len(valid_acc) > 1:
            plt.plot(range(1, nepoch+1), valid_acc,
                     c='red', label='valid')

        if len(train_acc) > 1:
            plt.plot(range(1, nepoch+1), train_acc,
                     c='blue', label='train')
            plt.title("Accuracy/ epoch")
            plt.xlabel("Number of epoch")
            plt.ylabel("Accuracy")
            plt.legend()
            plt.savefig('acc_epoch{}.png'.format(name))
            plt.close()

    def plot_hit_rate(self, data='eval', threshold=4, mode='percentage', name=''):
        """Plots the hitrate as a function of the models' rank

        Args:
            data (str, optional): which stage to consider train/eval/test. Defaults to 'eval'.
            threshold (int, optional): defines the value to split into a hit (1) or a non-hit (0). Defaults to 4.
            mode (str, optional): displays the hitrate as a number of hits ('count') or as a percentage ('percantage') . Defaults to 'percentage'.
        """

        import matplotlib.pyplot as plt

        try:

            hitrate = self.get_metrics(data, threshold).HitRate()

            nb_models = len(hitrate)
            X = range(1, nb_models + 1)

            if mode == 'percentage':
                hitrate /= hitrate.sum()

            plt.plot(X, hitrate, c='blue', label='train')
            plt.title("Hit rate")
            plt.xlabel("Number of models")
            plt.ylabel("Hit Rate")
            plt.legend()
            plt.savefig('hitrate{}.png'.format(name))
            plt.close()

        except:
            print('No hit rate plot could be generated for you {} task'.format(
                self.task))
<<<<<<< HEAD
=======
            
>>>>>>> f271b689
    @staticmethod
    def update_name(hdf5, outdir):
        """Check if the file already exists
        if so, update the name
        ex. 1: train.hdf5 -> train_001.hdf5
        ex. 2: train_001.hdf5 -> train_002.hdf5 
        """

        fname = os.path.join(outdir, hdf5)

        count = 0
        hdf5_name = hdf5.split('.')[0]

        # If file exists, change its name with a number                                                                                               
        while os.path.exists(fname) : 
            count += 1
            hdf5 = '{}_{:03d}.hdf5'.format(hdf5_name, count)
            fname = os.path.join(outdir, hdf5)

        return fname

    def train(self, nepoch=1, validate=False, plot=False, save_model='last', hdf5='train_data.hdf5', save_epoch='intermediate', save_every=5):
        """Train the model

        Args:
            nepoch (int, optional): number of epochs. Defaults to 1.
            validate (bool, optional): perform validation. Defaults to False.
            plot (bool, optional): plot the results. Defaults to False.
            save_model (last, best, optional): save the model. Defaults to 'last' 
            hdf5 (str, optional): hdf5 output file
            save_epoch (all, intermediate, optional)
            save_every (int, optional): save data every n epoch if save_epoch == 'intermediate'. Defaults to 5
        """

        # Output file name
        fname = self.update_name(hdf5, self.outdir)
        
        # Open output file for writting
        self.f5 = h5py.File(fname, 'w')

        # Number of epochs
        self.nepoch = nepoch

        # Loop over epochs
        self.data = {}
        for epoch in range(1, nepoch+1):

            # Train the model
            self.model.train()

            t0 = time()
            _out, _y, _loss, self.data['train'] = self._epoch(epoch)
            t = time() - t0
            self.train_loss.append(_loss)
            self.train_out = _out
            self.train_y = _y
            _acc = self.get_metrics('train', self.threshold).ACC
            self.train_acc.append(_acc)

            # Print the loss and accuracy (training set)
            self.print_epoch_data(
                'train', epoch, _loss, _acc, t)

            # Validate the model
            if validate is True:

                t0 = time()
                _out, _y, _val_loss, self.data['eval'] = self.eval(self.valid_loader)
                t = time() - t0

                self.valid_loss.append(_val_loss)
                self.valid_out = _out
                self.valid_y = _y
                _val_acc = self.get_metrics(
                    'eval', self.threshold).ACC
                self.valid_acc.append(_val_acc)

                # Print loss and accuracy (validation set)
                self.print_epoch_data(
                    'valid', epoch, _val_loss, _val_acc, t)

                # save the best model (i.e. lowest loss value on validation data)
                if save_model == 'best' :
                    
                    if min(self.valid_loss) == _val_loss :
                        self.save_model(filename='t{}_y{}_b{}_e{}_lr{}.pth.tar'.format(
                            self.task, self.target, str(self.batch_size), str(nepoch), str(self.lr)))

            else :
                # if no validation set, saves the best performing model on the traing set 
                if save_model == 'best' :
                    if min(self.train_loss) == _train_loss :
                        print ('WARNING: The training set is used both for learning and model selection.')
                        print('this may lead to training set data overfitting.')
                        print('We advice you to use an external validation set.')
                        self.save_model(filename='t{}_y{}_b{}_e{}_lr{}.pth.tar'.format(
                            self.task, self.target, str(self.batch_size), str(nepoch), str(self.lr)))

            # Save epoch data
            if (save_epoch == 'all') or (epoch == nepoch) :
                self._export_epoch_hdf5(epoch, self.data)
            
            elif (save_epoch == 'intermediate') and (epoch%save_every == 0) :
                self._export_epoch_hdf5(epoch, self.data)

        # Save the last model 
        if save_model == 'last' :
            self.save_model(filename='t{}_y{}_b{}_e{}_lr{}.pth.tar'.format(self.task, self.target, str(self.batch_size), str(nepoch), str(self.lr)))
        
        # Close output file
        self.f5.close()


    @staticmethod
    def print_epoch_data(stage, epoch, loss, acc, time):
        """print the data of each epoch

        Args:
            stage (str): tain or valid
            epoch (int): epoch number
            loss (float): loss during that epoch
            acc (float or None): accuracy
            time (float): tiing of the epoch
        """

        if acc is None:
            acc_str = 'None'
        else:
            acc_str = '%1.4e' % acc

        print('Epoch [%04d] : %s loss %e | accuracy %s | time %1.2e sec.' % (epoch,
                                                                             stage, loss, acc_str, time))

    def format_output(self, out, target):
        """Format the network output depending on the task (classification/regression)."""

        if self.task == 'class':
            out = F.softmax(out, dim=1)
            target = torch.tensor(
                [self.classes_idx[int(x)] for x in target])

        else:
            out = out.reshape(-1)

        return out, target

    def test(self, database_test, threshold=4, hdf5='test_data.hdf5'):
        """Test the model

        Args:
            database_test ([type]): [description]
            threshold ([type]): [description]
        """

        # Output file 
        # Output file name
        fname = self.update_name(hdf5, self.outdir)
        
        # Open output file for writting
        self.f5 = h5py.File(fname, 'w')

        # Load the test set
        test_dataset = HDF5DataSet(root='./', database=database_test,
                                        node_feature=self.node_feature, edge_feature=self.edge_feature,
                                        target=self.target)
        print('Test set loaded')
        PreCluster(test_dataset, method='mcl')

        self.test_loader = DataLoader(
            test_dataset)

        self.data = {}

        # Run test
        _out, _y, _test_loss, self.data['test'] = self.eval(self.test_loader)

        self.test_out = _out
        self.test_y = _y
        _test_acc = self.get_metrics('test', threshold).ACC
        self.test_acc = _test_acc
        self.test_loss = _test_loss

        self._export_epoch_hdf5(0, self.data)
            
        self.f5.close()

    def eval(self, loader):
        """Evaluate the model

        Args:
            loader (DataLoader): [description]

        Returns:
            (tuple):
        """

        self.model.eval()

        loss_func, loss_val = self.loss, 0
        out = []
        y = []
        data = {'outputs': [], 'targets': [], 'mol': []}

        for d in loader:
            d = d.to(self.device)
            pred = self.model(d)
            pred, d.y = self.format_output(pred, d.y)

            y += d.y
            loss_val += loss_func(pred, d.y).detach().item()
            out += pred.reshape(-1).tolist()

            # get the outputs for export
            data['outputs'] += pred.reshape(-1).tolist()
            data['targets'] += d.y.numpy().tolist()

            # get the data
            data['mol'] += d['mol']

        return out, y, loss_val, data

    def _epoch(self, epoch):
        """Run a single epoch

        Returns:
            tuple: prediction, ground truth, running loss
        """

        running_loss = 0
        out = []
        y = []
        data = {'outputs': [], 'targets': [], 'mol': []}        

        for d in self.train_loader:

            d = d.to(self.device)
            self.optimizer.zero_grad()
            pred = self.model(d)
            pred, d.y = self.format_output(pred, d.y)

            y += d.y
            loss = self.loss(pred, d.y)
            running_loss += loss.detach().item()
            loss.backward()
            out += pred.reshape(-1).tolist()
            self.optimizer.step()

            # get the outputs for export
            data['outputs'] += pred.reshape(-1).tolist()
            data['targets'] += d.y.numpy().tolist()

            # get the data
            data['mol'] += d['mol']

        return out, y, running_loss, data

    def get_metrics(self, data='eval', threshold=4, binary=True):
        """Compute the metrics needed

        Args:
            data (str, optional): [description]. Defaults to 'eval'.
            threshold (int, optional): [description]. Defaults to 4.
            binary (bool, optional): [description]. Defaults to True.

        Returns:
            [type]: [description]
        """

        if data == 'eval':
            if len(self.valid_out) == 0:
                print('No evaluation set has been provided')

            pred = self.valid_out
            y = [x.item() for x in self.valid_y]

        elif data == 'train':
            if len(self.train_out) == 0:
                print('No training set has been provided')

            pred = self.train_out
            y = [x.item() for x in self.train_y]

        elif data == 'test':
            if len(self.test_out) == 0:
                print('No test set has been provided')

            pred = self.test_out
            y = [x.item() for x in self.test_y]

        return Metrics(pred, y, self.target, threshold, binary)


    def plot_scatter(self):
        """Scatter plot of the results"""
        import matplotlib.pyplot as plt

        self.model.eval()

        pred, truth = {'train': [], 'valid': []}, {
            'train': [], 'valid': []}

        for data in self.train_loader:
            data = data.to(self.device)
            truth['train'] += data.y.tolist()
            pred['train'] += self.model(data).reshape(-1).tolist()

        for data in self.valid_loader:
            data = data.to(self.device)
            truth['valid'] += data.y.tolist()
            pred['valid'] += self.model(data).reshape(-1).tolist()

        plt.scatter(truth['train'], pred['train'], c='blue')
        plt.scatter(truth['valid'], pred['valid'], c='red')
        plt.show()

    def save_model(self, filename='model.pth.tar'):
        """Save the model to a file

        Args:
            filename (str, optional): name of the file. Defaults to 'model.pth.tar'.
        """

        state = {'model': self.model.state_dict(),
                 'optimizer': self.optimizer.state_dict(),
                 'node': self.node_feature,
                 'edge': self.edge_feature,
                 'target': self.target,
                 'task': self.task,
                 'classes': self.classes,
                 'class_weight': self.class_weights,
                 'batch_size': self.batch_size,
                 'percent': self.percent,
                 'lr': self.lr,
                 'index': self.index,
                 'shuffle': self.shuffle,
                 'threshold': self.threshold}

        torch.save(state, filename)

    def load_params(self, filename):
        """Load the parameters of a rpetrained model

        Args:
            filename ([type]): [description]

        Returns:
            [type]: [description]
        """

        state = torch.load(filename)

        self.node_feature = state['node']
        self.edge_feature = state['edge']
        self.target = state['target']
        self.batch_size = state['batch_size']
        self.percent = state['percent']
        self.lr = 0.001
        self.index = state['index']
        self.class_weights = state['class_weight']
        self.task = state['task']
        self.classes = state['classes']
        self.threshold = state['threshold']
        self.shuffle = state['shuffle']

        self.opt_loaded_state_dict = state['optimizer']

    def _export_epoch_hdf5(self, epoch, data):
        """Export the epoch data to the hdf5 file.
        Export the data of a given epoch in train/valid/test group.
        In each group are stored the predcited values (outputs),
        ground truth (targets) and molecule name (mol).
        Args:
            epoch (int): index of the epoch
            data (dict): data of the epoch
        """

        # create a group
        grp_name = 'epoch_%04d' % epoch
        grp = self.f5.create_group(grp_name)

        grp.attrs['task'] = self.task
        grp.attrs['target'] = self.target
        grp.attrs['batch_size'] = self.batch_size

        # loop over the pass_type : train/valid/test
        for pass_type, pass_data in data.items():

            # we don't want to breack the process in case of issue
            try:

                # create subgroup for the pass
                sg = grp.create_group(pass_type)

                # loop over the data : target/output/molname
                for data_name, data_value in pass_data.items():

                    # mol name is a bit different
                    # since there are strings
                    if data_name == 'mol':
                        data_value = np.string_(data_value)
                        string_dt = h5py.special_dtype(vlen=str)
                        sg.create_dataset(
                            data_name, data=data_value, dtype=string_dt)

                    # output/target values
                    else:
                        sg.create_dataset(data_name, data=data_value)

            except TypeError:
                raise ValueError("Error in export epoch to hdf5")<|MERGE_RESOLUTION|>--- conflicted
+++ resolved
@@ -199,10 +199,7 @@
         except:
             print('No hit rate plot could be generated for you {} task'.format(
                 self.task))
-<<<<<<< HEAD
-=======
-            
->>>>>>> f271b689
+
     @staticmethod
     def update_name(hdf5, outdir):
         """Check if the file already exists
