import sys
import os
import torch
import numpy as np

from sklearn.metrics import confusion_matrix


def get_boolean(values, threshold, target):

<<<<<<< HEAD
    inverse = ['fnat', 'bin']
    if target in inverse:
=======
    if target == 'fnat' or target == 'bin':
>>>>>>> 83713bf2
        values_bool = [1 if x > threshold else 0 for x in values]
    else:
        values_bool = [1 if x < threshold else 0 for x in values]

    return values_bool


def get_comparison(prediction, ground_truth, binary=True, classes=[0, 1]):

    CM = confusion_matrix(ground_truth, prediction, labels=classes)

    false_positive = CM.sum(axis=0) - np.diag(CM)
    false_negative = CM.sum(axis=1) - np.diag(CM)
    true_positive = np.diag(CM)
    true_negative = CM.sum() - (false_positive + false_negative + true_positive)

    if binary == True:
        return false_positive[1], false_negative[1], true_positive[1], true_negative[1]

    else:
        return false_positive, false_negative, true_positive, true_negative


class Metrics(object):

    def __init__(self, prediction, y, target, threshold=4, binary=True):
        '''Master class from which all the other metrics are computed
        Arguments
        prediction:  predicted values
        y:           ground truth
        target:      irmsd, fnat, class, bin
        threshold:   threshold used to split the data into a binary vector
        binary:      transform the data in binary vectors
        '''

        self.prediction = prediction
        self.y = y
        self.binary = binary
        self.target = target
        self.threshold = threshold

        print('Threshold set to {}'.format(self.threshold))

        if self.binary == True:

            prediction_bool = get_boolean(
                self.prediction, self.threshold, self.target)
            y_bool = get_boolean(
                self.y, self.threshold, self.target)
            classes = [0, 1]

            false_positive, false_negative, true_positive, true_negative = get_comparison(
                prediction_bool, y_bool, self.binary, classes=classes)
            
        else:
            if self.target == 'class':
                classes = [1, 2, 3, 4, 5]
            else:
                classes = [0, 1]

            false_positive, false_negative, true_positive, true_negative = get_comparison(
                self.prediction, self.y, self.binary, classes=classes)

        try:
            # Sensitivity, hit rate, recall, or true positive rate
            self.sensitivity = true_positive/(true_positive+false_negative)
        except:
            self.sensitivity = None

        try:
            # Specificity or true negative rate
            self.specificity = true_negative/(true_negative+false_positive)
        except:
            self.specificity = None

        try:
            # Precision or positive predictive value
            self.precision = true_positive/(true_positive+false_positive)
        except:
            self.precision = None

        try:
            # Negative predictive value
            self.NPV = true_negative/(true_negative+false_negative)
        except:
            self.NPV = None

        try:
            # Fall out or false positive rate
            self.FPR = false_positive/(false_positive+true_negative)
        except:
            self.FPR = None

        try:
            # False negative rate
            self.FNR = false_negative/(true_positive+false_negative)
        except:
            self.FNR = None

        try:
            # False discovery rate
            self.FDR = false_positive/(true_positive+false_positive)
        except:
            self.FDR = None

        self.accuracy = (true_positive+true_negative)/(true_positive+false_positive+false_negative+true_negative)

    def hitrate(self):

        idx = np.argsort(self.prediction)

        inverse = ['fnat', 'bin']
        if self.target in inverse:   
            idx = idx[::-1]

        ground_truth_bool = get_boolean(
            self.y, self.threshold, self.target)
        ground_truth_bool = np.array(ground_truth_bool)

        hitrate = np.cumsum(ground_truth_bool[idx])
        return hitrate<|MERGE_RESOLUTION|>--- conflicted
+++ resolved
@@ -8,12 +8,8 @@
 
 def get_boolean(values, threshold, target):
 
-<<<<<<< HEAD
-    inverse = ['fnat', 'bin']
+    inverse = ['fnat', 'bin'] 
     if target in inverse:
-=======
-    if target == 'fnat' or target == 'bin':
->>>>>>> 83713bf2
         values_bool = [1 if x > threshold else 0 for x in values]
     else:
         values_bool = [1 if x < threshold else 0 for x in values]
