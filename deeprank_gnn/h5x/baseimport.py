# %matplotlib inline
<<<<<<< HEAD
from deeprank_gnn.tools.graph import hdf5_to_graph, plotly_3d, plotly_2d
=======

import community
import networkx as nx
import torch

from sklearn import manifold, datasets
import matplotlib.pyplot as plt
from mpl_toolkits.mplot3d import Axes3D
import matplotlib.pyplot as plt

import numpy as np

from torch_geometric.data import Data
from deeprank_gnn.community_pooling import *
from deeprank_gnn.tools.visualization import hdf5_to_networkx, plotly_3d, plotly_2d
>>>>>>> c0bff28d


def tsne_graph(grp, method):

    import plotly.offline as py # pylint: disable=import-outside-toplevel

    py.init_notebook_mode(connected=True)

    g = hdf5_to_networkx(grp)

    plotly_2d(g, offline=True, iplot=False, method=method)


def graph3d(grp):

    import plotly.offline as py # pylint: disable=import-outside-toplevel

    py.init_notebook_mode(connected=True)

    g = hdf5_to_networkx(grp)

    plotly_3d(g, offline=True, iplot=False)<|MERGE_RESOLUTION|>--- conflicted
+++ resolved
@@ -1,7 +1,4 @@
 # %matplotlib inline
-<<<<<<< HEAD
-from deeprank_gnn.tools.graph import hdf5_to_graph, plotly_3d, plotly_2d
-=======
 
 import community
 import networkx as nx
@@ -17,7 +14,6 @@
 from torch_geometric.data import Data
 from deeprank_gnn.community_pooling import *
 from deeprank_gnn.tools.visualization import hdf5_to_networkx, plotly_3d, plotly_2d
->>>>>>> c0bff28d
 
 
 def tsne_graph(grp, method):
