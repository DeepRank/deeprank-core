<<<<<<< HEAD
=======
from typing import Union, List

>>>>>>> 301b69c2
ALL_AMINO_ACIDS = "all"  # tells the forcefield that it should match any amino acid


class ResidueClassCriterium:
<<<<<<< HEAD
    def __init__(
        self, class_name, amino_acid_names, present_atom_names, absent_atom_names
    ):
=======
    def __init__(self, class_name: str, amino_acid_names: Union[str, List[str]],
                 present_atom_names: List[str], absent_atom_names: List[str]):
>>>>>>> 301b69c2
        self.class_name = class_name

        self.amino_acid_names = amino_acid_names

        self.present_atom_names = present_atom_names
        self.absent_atom_names = absent_atom_names

    def matches(self, amino_acid_name: str, atom_names: List[str]) -> bool:

        # check the amino acid name
        if self.amino_acid_names != ALL_AMINO_ACIDS:
            if not any(
                [
                    amino_acid_name == crit_amino_acid_name
                    for crit_amino_acid_name in self.amino_acid_names
                ]
            ):

                return False

        # check the atom names that should be absent
        if any([atom_name in self.absent_atom_names for atom_name in atom_names]):

            return False

        # check the atom names that should be present
        if not all([atom_name in atom_names for atom_name in self.present_atom_names]):

            return False

        # all checks passed
        return True<|MERGE_RESOLUTION|>--- conflicted
+++ resolved
@@ -1,20 +1,11 @@
-<<<<<<< HEAD
-=======
 from typing import Union, List
 
->>>>>>> 301b69c2
 ALL_AMINO_ACIDS = "all"  # tells the forcefield that it should match any amino acid
 
 
 class ResidueClassCriterium:
-<<<<<<< HEAD
-    def __init__(
-        self, class_name, amino_acid_names, present_atom_names, absent_atom_names
-    ):
-=======
     def __init__(self, class_name: str, amino_acid_names: Union[str, List[str]],
                  present_atom_names: List[str], absent_atom_names: List[str]):
->>>>>>> 301b69c2
         self.class_name = class_name
 
         self.amino_acid_names = amino_acid_names
