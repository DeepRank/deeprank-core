--- conflicted
+++ resolved
@@ -1,41 +1,38 @@
-<<<<<<< HEAD
-=======
-from typing import Any
-
-
->>>>>>> 301b69c2
-class Pair:
-    """A hashable, comparable object for any set of two inputs where order doesn't matter.
-    Args:
-        item1 (object): the pair's first object, must be convertable to string
-        item2 (object): the pair's second object, must be convertable to string
-    """
-
-    def __init__(self, item1: Any, item2: Any):
-        self.item1 = item1
-        self.item2 = item2
-
-    def __hash__(self):
-        # The hash should be solely based on the two paired items, not on their order.
-
-        s1 = str(self.item1)
-        s2 = str(self.item2)
-
-        if s1 < s2:
-            return hash(s1 + s2)
-        else:
-            return hash(s2 + s1)
-
-    def __eq__(self, other):
-        # Compare the pairs as sets, so the order doesn't matter.
-
-        return (
-            self.item1 == other.item1
-            and self.item2 == other.item2
-            or self.item1 == other.item2
-            and self.item2 == other.item1
-        )
-
-    def __iter__(self):
-        # Iterate over the two items in the pair.
-        return iter([self.item1, self.item2])
+from typing import Any
+
+
+class Pair:
+    """A hashable, comparable object for any set of two inputs where order doesn't matter.
+    Args:
+        item1 (object): the pair's first object, must be convertable to string
+        item2 (object): the pair's second object, must be convertable to string
+    """
+
+    def __init__(self, item1: Any, item2: Any):
+        self.item1 = item1
+        self.item2 = item2
+
+    def __hash__(self):
+        # The hash should be solely based on the two paired items, not on their order.
+
+        s1 = str(self.item1)
+        s2 = str(self.item2)
+
+        if s1 < s2:
+            return hash(s1 + s2)
+        else:
+            return hash(s2 + s1)
+
+    def __eq__(self, other):
+        # Compare the pairs as sets, so the order doesn't matter.
+
+        return (
+            self.item1 == other.item1
+            and self.item2 == other.item2
+            or self.item1 == other.item2
+            and self.item2 == other.item1
+        )
+
+    def __iter__(self):
+        # Iterate over the two items in the pair.
+        return iter([self.item1, self.item2])