import numpy

<<<<<<< HEAD
from deeprank_gnn.models.polarity import Polarity
=======
from .polarity import Polarity
>>>>>>> 44b30409


class AminoAcid:
    "a value to represent one of the amino acids"

<<<<<<< HEAD
    def __init__(self, name: str, three_letter_code: str, one_letter_code: str,
                 charge: float, polarity: Polarity, size: int,
                 count_hydrogen_bond_donors: int, count_hydrogen_bond_acceptors: int,
                 index: int):
=======
    def __init__( # pylint: disable=too-many-arguments
        self,
        name: str,
        three_letter_code: str,
        one_letter_code: str,
        charge: float,
        polarity: Polarity,
        size: int,
        count_hydrogen_bond_donors: int,
        count_hydrogen_bond_acceptors: int,
        index: int,
    ):
        """
        Args:
            name(str): unique name for the amino acid
            three_letter_code(str): code of the amino acid, as in PDB
            one_letter_code(str): letter of the amino acid, as in fasta
            charge(float, optional): the charge property of the amino acid
            polarity(deeprank polarity enum, optional): the polarity property of the amino acid
            size(int, optional): the number of heavy atoms in the side chain
            index(int, optional): the rank of the amino acid, used for computing one-hot encoding
        """
>>>>>>> 44b30409

        self._name = name
        self._three_letter_code = three_letter_code
        self._one_letter_code = one_letter_code

        # these settings apply to the side chain
        self._size = size
        self._charge = charge
        self._polarity = polarity
        self._count_hydrogen_bond_donors = count_hydrogen_bond_donors
        self._count_hydrogen_bond_acceptors = count_hydrogen_bond_acceptors

        self._index = index

    @property
    def name(self) -> str:
        return self._name

    @property
    def three_letter_code(self) -> str:
        return self._three_letter_code

    @property
    def one_letter_code(self) -> str:
        return self._one_letter_code

    @property
    def onehot(self) -> numpy.ndarray:
        if self._index is None:
            raise ValueError(
                "amino acid {self._name} index is not set, thus no onehot can be computed"
            )

        # assumed that there are only 20 different amino acids
        a = numpy.zeros(20)
        a[self._index] = 1.0

        return a

    @property
    def count_hydrogen_bond_donors(self) -> int:
        return self._count_hydrogen_bond_donors

    @property
    def count_hydrogen_bond_acceptors(self) -> int:
        return self._count_hydrogen_bond_acceptors

    @property
    def charge(self) -> float:
        return self._charge

    @property
    def polarity(self) -> Polarity:
        return self._polarity

    @property
    def size(self) -> int:
        return self._size

    @property
    def index(self) -> int:
        return self._index

    def __hash__(self):
        return hash(self.name)

    def __eq__(self, other):
        return isinstance(other, type(self)) and other.name == self.name

    def __repr__(self):
        return self._name
<|MERGE_RESOLUTION|>--- conflicted
+++ resolved
@@ -1,112 +1,101 @@
-import numpy
-
-<<<<<<< HEAD
-from deeprank_gnn.models.polarity import Polarity
-=======
-from .polarity import Polarity
->>>>>>> 44b30409
-
-
-class AminoAcid:
-    "a value to represent one of the amino acids"
-
-<<<<<<< HEAD
-    def __init__(self, name: str, three_letter_code: str, one_letter_code: str,
-                 charge: float, polarity: Polarity, size: int,
-                 count_hydrogen_bond_donors: int, count_hydrogen_bond_acceptors: int,
-                 index: int):
-=======
-    def __init__( # pylint: disable=too-many-arguments
-        self,
-        name: str,
-        three_letter_code: str,
-        one_letter_code: str,
-        charge: float,
-        polarity: Polarity,
-        size: int,
-        count_hydrogen_bond_donors: int,
-        count_hydrogen_bond_acceptors: int,
-        index: int,
-    ):
-        """
-        Args:
-            name(str): unique name for the amino acid
-            three_letter_code(str): code of the amino acid, as in PDB
-            one_letter_code(str): letter of the amino acid, as in fasta
-            charge(float, optional): the charge property of the amino acid
-            polarity(deeprank polarity enum, optional): the polarity property of the amino acid
-            size(int, optional): the number of heavy atoms in the side chain
-            index(int, optional): the rank of the amino acid, used for computing one-hot encoding
-        """
->>>>>>> 44b30409
-
-        self._name = name
-        self._three_letter_code = three_letter_code
-        self._one_letter_code = one_letter_code
-
-        # these settings apply to the side chain
-        self._size = size
-        self._charge = charge
-        self._polarity = polarity
-        self._count_hydrogen_bond_donors = count_hydrogen_bond_donors
-        self._count_hydrogen_bond_acceptors = count_hydrogen_bond_acceptors
-
-        self._index = index
-
-    @property
-    def name(self) -> str:
-        return self._name
-
-    @property
-    def three_letter_code(self) -> str:
-        return self._three_letter_code
-
-    @property
-    def one_letter_code(self) -> str:
-        return self._one_letter_code
-
-    @property
-    def onehot(self) -> numpy.ndarray:
-        if self._index is None:
-            raise ValueError(
-                "amino acid {self._name} index is not set, thus no onehot can be computed"
-            )
-
-        # assumed that there are only 20 different amino acids
-        a = numpy.zeros(20)
-        a[self._index] = 1.0
-
-        return a
-
-    @property
-    def count_hydrogen_bond_donors(self) -> int:
-        return self._count_hydrogen_bond_donors
-
-    @property
-    def count_hydrogen_bond_acceptors(self) -> int:
-        return self._count_hydrogen_bond_acceptors
-
-    @property
-    def charge(self) -> float:
-        return self._charge
-
-    @property
-    def polarity(self) -> Polarity:
-        return self._polarity
-
-    @property
-    def size(self) -> int:
-        return self._size
-
-    @property
-    def index(self) -> int:
-        return self._index
-
-    def __hash__(self):
-        return hash(self.name)
-
-    def __eq__(self, other):
-        return isinstance(other, type(self)) and other.name == self.name
-
-    def __repr__(self):
-        return self._name
+import numpy
+
+from .polarity import Polarity
+
+
+class AminoAcid:
+    "a value to represent one of the amino acids"
+
+    def __init__( # pylint: disable=too-many-arguments
+        self,
+        name: str,
+        three_letter_code: str,
+        one_letter_code: str,
+        charge: float,
+        polarity: Polarity,
+        size: int,
+        count_hydrogen_bond_donors: int,
+        count_hydrogen_bond_acceptors: int,
+        index: int,
+    ):
+        """
+        Args:
+            name(str): unique name for the amino acid
+            three_letter_code(str): code of the amino acid, as in PDB
+            one_letter_code(str): letter of the amino acid, as in fasta
+            charge(float, optional): the charge property of the amino acid
+            polarity(deeprank polarity enum, optional): the polarity property of the amino acid
+            size(int, optional): the number of heavy atoms in the side chain
+            index(int, optional): the rank of the amino acid, used for computing one-hot encoding
+        """
+
+        self._name = name
+        self._three_letter_code = three_letter_code
+        self._one_letter_code = one_letter_code
+
+        # these settings apply to the side chain
+        self._size = size
+        self._charge = charge
+        self._polarity = polarity
+        self._count_hydrogen_bond_donors = count_hydrogen_bond_donors
+        self._count_hydrogen_bond_acceptors = count_hydrogen_bond_acceptors
+
+        self._index = index
+
+    @property
+    def name(self) -> str:
+        return self._name
+
+    @property
+    def three_letter_code(self) -> str:
+        return self._three_letter_code
+
+    @property
+    def one_letter_code(self) -> str:
+        return self._one_letter_code
+
+    @property
+    def onehot(self) -> numpy.ndarray:
+        if self._index is None:
+            raise ValueError(
+                "amino acid {self._name} index is not set, thus no onehot can be computed"
+            )
+
+        # assumed that there are only 20 different amino acids
+        a = numpy.zeros(20)
+        a[self._index] = 1.0
+
+        return a
+
+    @property
+    def count_hydrogen_bond_donors(self) -> int:
+        return self._count_hydrogen_bond_donors
+
+    @property
+    def count_hydrogen_bond_acceptors(self) -> int:
+        return self._count_hydrogen_bond_acceptors
+
+    @property
+    def charge(self) -> float:
+        return self._charge
+
+    @property
+    def polarity(self) -> Polarity:
+        return self._polarity
+
+    @property
+    def size(self) -> int:
+        return self._size
+
+    @property
+    def index(self) -> int:
+        return self._index
+
+    def __hash__(self):
+        return hash(self.name)
+
+    def __eq__(self, other):
+        return isinstance(other, type(self)) and other.name == self.name
+
+    def __repr__(self):
+        return self._name