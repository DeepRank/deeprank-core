--- conflicted
+++ resolved
@@ -1,10 +1,6 @@
-<<<<<<< HEAD
 from enum import Enum
-from typing import Callable, Union, List
-=======
-from typing import Dict, Optional
+from typing import Callable, Union, List, Dict, Optional
 from uuid import uuid4
->>>>>>> 301b69c2
 
 import numpy
 import h5py
@@ -14,16 +10,6 @@
 from deeprank_gnn.tools.graph import graph_to_hdf5
 from deeprank_gnn.models.grid import MapMethod, Grid, GridSettings
 from deeprank_gnn.tools.grid import map_features, grid_to_hdf5
-
-<<<<<<< HEAD
-=======
-    def __init__(self, id_: Optional[str] = None, targets: Optional[Dict[str, float]] = None):
-        """
-            Args:
-                id_(str, optional): unique identifier for this graph, random by default
-                targets(dict, optional): the target values, keys are the target names, values are numbers
-        """
->>>>>>> 301b69c2
 
 
 class Edge:
