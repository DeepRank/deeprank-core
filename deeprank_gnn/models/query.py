import logging
import os
from typing import Dict, List, Iterator, Optional

import freesasa
import numpy
import pdb2sql
from scipy.spatial import distance_matrix

from deeprank_gnn.domain.amino_acid import *
from deeprank_gnn.domain.feature import *
<<<<<<< HEAD
from deeprank_gnn.domain.forcefield import (
    atomic_forcefield,
    VANDERWAALS_DISTANCE_ON,
    VANDERWAALS_DISTANCE_OFF,
    SQUARED_VANDERWAALS_DISTANCE_ON,
    SQUARED_VANDERWAALS_DISTANCE_OFF,
    EPSILON0,
    COULOMB_CONSTANT,
)
from deeprank_gnn.domain.graph import EDGETYPE_INTERNAL, EDGETYPE_INTERFACE
=======
from deeprank_gnn.domain.forcefield import (atomic_forcefield,
                                            VANDERWAALS_DISTANCE_ON, VANDERWAALS_DISTANCE_OFF,
                                            SQUARED_VANDERWAALS_DISTANCE_ON, SQUARED_VANDERWAALS_DISTANCE_OFF,
                                            EPSILON0, COULOMB_CONSTANT)
>>>>>>> c0bff28d
from deeprank_gnn.models.error import UnknownAtomError
from deeprank_gnn.models.forcefield.vanderwaals import VanderwaalsParam
from deeprank_gnn.models.graph import Graph, Edge, Node
from deeprank_gnn.models.contact import Contact
from deeprank_gnn.models.structure import Residue, Atom
from deeprank_gnn.tools import BioWrappers, BSA
<<<<<<< HEAD
from deeprank_gnn.tools.pdb import (
    get_residue_contact_pairs,
    get_residue_distance,
    get_surrounding_residues,
    get_structure,
)
=======
from deeprank_gnn.tools.pdb import (get_residue_contact_pairs, get_residue_distance, get_surrounding_residues,
                                    get_structure, get_atomic_contacts, get_residue_contacts)
>>>>>>> c0bff28d
from deeprank_gnn.tools.pssm import parse_pssm

_log = logging.getLogger(__name__)


class Query:
    """Represents one entity of interest, like a single residue variant or a protein-protein interface.

    Query objects are used to generate graphs from structures.
    objects of this class should be created before any model is loaded
    """

    def __init__(self, model_id: str, targets: Dict[str, float] = None):
        """
        Args:
            model_id(str): the id of the model to load, usually a pdb accession code
            targets(dict, optional): target values associated with this query
        """

        self._model_id = model_id

        if targets is None:
            self._targets = {}
        else:
            self._targets = targets

    @staticmethod
    def _build_graph_from_contacts(graph_id: str, contacts: List[Contact], distance_cutoff: float) -> Graph:
        """ The most basic method to build a graph.
            It simply connects all contacts as edges.
            The contacted atoms/residues become nodes.
        """

        graph = Graph(graph_id)
        for contact in contacts:
            if contact.distance < distance_cutoff:

                graph.add_edge(Edge(contact))

                # add the nodes, as the edge doesn't add them automatically
                graph.add_node(Node(contact.item1))
                graph.add_node(Node(contact.item2))

        return graph

    def _set_graph_targets(self, graph: Graph):
        "simply copies target data from query to graph"

        for target_name, target_data in self._targets.items():
            graph.targets[target_name] = target_data

    @property
    def model_id(self) -> str:
        return self._model_id

    @property
    def targets(self) -> Dict[str, float]:
        return self._targets

    def __repr__(self):
        return f"{type(self)}({self.get_query_id()})"


class SingleResidueVariantResidueQuery(Query):
    "creates a residue graph from a single residue variant in a pdb file"
    # pylint: disable=too-many-arguments
    def __init__(
        self,
        pdb_path: str,
        chain_id: str,
        residue_number: int,
        insertion_code: str,
        wildtype_amino_acid: AminoAcid,
        variant_amino_acid: AminoAcid,
        pssm_paths: Optional[Dict[str, str]] = None,
        wildtype_conservation: Optional[float] = None,
        variant_conservation: Optional[float] = None,
        radius: Optional[float] = 10.0,
        external_distance_cutoff: Optional[float] = 4.5,
        targets: Optional[Dict[str, float]] = None,
    ):
        """
        Args:
            pdb_path(str): the path to the pdb file
            chain_id(str): the pdb chain identifier of the variant residue
            residue_number(int): the number of the variant residue
            insertion_code(str): the insertion code of the variant residue, set to None if not applicable
            wildtype_amino_acid(deeprank amino acid object): the wildtype amino acid
            variant_amino_acid(deeprank amino acid object): the variant amino acid
            pssm_paths(dict(str,str), optional): the paths to the pssm files, per chain identifier
            wildtype_conservation(float): conservation value for the wildtype
            variant_conservation(float): conservation value for the variant
            radius(float): in Ångström, determines how many residues will be included in the graph
            external_distance_cutoff(float): max distance in Ångström between a pair of atoms to consider them as an external edge in the graph
            targets(dict(str,float)): named target values associated with this query
        """

        self._pdb_path = pdb_path
        self._pssm_paths = pssm_paths
        self._wildtype_conservation = wildtype_conservation
        self._variant_conservation = variant_conservation

        model_id = os.path.splitext(os.path.basename(pdb_path))[0]

        Query.__init__(self, model_id, targets)

        self._chain_id = chain_id
        self._residue_number = residue_number
        self._insertion_code = insertion_code
        self._wildtype_amino_acid = wildtype_amino_acid
        self._variant_amino_acid = variant_amino_acid

        self._radius = radius
        self._external_distance_cutoff = external_distance_cutoff

    @property
    def residue_id(self) -> str:
        "residue identifier within chain"

        if self._insertion_code is not None:

            return f"{self._residue_number}{self._insertion_code}"
        
        return str(self._residue_number)

    def get_query_id(self) -> str:
        return f"residue-graph-{self.model_id}:{self._chain_id}:{self.residue_id}:{self._wildtype_amino_acid.name}->{self._variant_amino_acid.name}"

    @staticmethod
    def _get_residue_node_key(residue: Residue) -> str:
        "produce an unique node key, given the residue"

        return str(residue)

    @staticmethod
    def _is_next_residue_number(residue1: Residue, residue2: Residue) -> bool:
        if residue1.number == residue2.number:
            if (
                residue1.insertion_code is not None
                and residue2.insertion_code is not None
            ):
                return (ord(residue1.insertion_code) + 1) == ord(
                    residue2.insertion_code
                )

        elif (residue1.number + 1) == residue2.number:
            return True

        return False

    @staticmethod
    def _is_covalent_bond(atom1: Atom, atom2: Atom, distance: float) -> bool:
        if distance < 2.3:

            # peptide bonds
            if (
                atom1.name == "C"
                and atom2.name == "N"
                and SingleResidueVariantResidueQuery._is_next_residue_number(
                    atom1.residue, atom2.residue
                )
            ):
                return True

            if (
                atom2.name == "C"
                and atom1.name == "N"
                and SingleResidueVariantResidueQuery._is_next_residue_number(
                    atom2.residue, atom1.residue
                )
            ):
                return True

            # disulfid bonds
            if atom1.name == "SG" and atom2.name == "SG":
                return True

        return False

    @staticmethod
    def _set_sasa(graph: Graph, pdb_path: str):

        structure = freesasa.Structure(pdb_path)
        result = freesasa.calc(structure)

        for node in graph.nodes:
            residue = node.id

            select_str = (
                f"residue, (resi {residue.number_string}) and (chain {residue.chain.id})"
            )

            area = freesasa.selectArea(select_str, structure, result)["residue"]

            if numpy.isnan(area):
                raise ValueError(f"freesasa returned {area} for {pdb_path}:{residue}")

            node.features[FEATURENAME_SASA] = area

    @staticmethod
<<<<<<< HEAD
    def _set_amino_acid_properties(
        graph: Graph,
        node_name_residues: Dict[str, Residue],
        variant_residue: Residue,
        wildtype_amino_acid: AminoAcid,
        variant_amino_acid: AminoAcid,
    ):
        for node_name, residue in node_name_residues.items():
            graph.nodes[node_name][FEATURENAME_POSITION] = numpy.mean(
                [atom.position for atom in residue.atoms], axis=0
            )
            graph.nodes[node_name][FEATURENAME_CHARGE] = residue.amino_acid.charge
            graph.nodes[node_name][
                FEATURENAME_POLARITY
            ] = residue.amino_acid.polarity.onehot
            graph.nodes[node_name][FEATURENAME_SIZE] = residue.amino_acid.size

            if residue == variant_residue:

                graph.nodes[node_name][
                    FEATURENAME_AMINOACID
                ] = wildtype_amino_acid.onehot
                graph.nodes[node_name][
                    FEATURENAME_VARIANTAMINOACID
                ] = variant_amino_acid.onehot
                graph.nodes[node_name][FEATURENAME_SIZEDIFFERENCE] = (
                    variant_amino_acid.size - wildtype_amino_acid.size
                )
                graph.nodes[node_name][FEATURENAME_POLARITYDIFFERENCE] = (
                    variant_amino_acid.polarity.onehot
                    - wildtype_amino_acid.polarity.onehot
                )
            else:
                graph.nodes[node_name][
                    FEATURENAME_AMINOACID
                ] = residue.amino_acid.onehot
                graph.nodes[node_name][FEATURENAME_VARIANTAMINOACID] = numpy.zeros(
                    len(residue.amino_acid.onehot)
                )
                graph.nodes[node_name][FEATURENAME_SIZEDIFFERENCE] = 0
                graph.nodes[node_name][FEATURENAME_POLARITYDIFFERENCE] = numpy.zeros(
                    len(residue.amino_acid.polarity.onehot)
                )

    amino_acid_order = [
        alanine,
        arginine,
        asparagine,
        aspartate,
        cysteine,
        glutamine,
        glutamate,
        glycine,
        histidine,
        isoleucine,
        leucine,
        lysine,
        methionine,
        phenylalanine,
        proline,
        serine,
        threonine,
        tryptophan,
        tyrosine,
        valine,
    ]

    @staticmethod
    def _set_pssm(
        graph: Graph,
        node_name_residues: Dict[str, Residue],
        variant_residue: Residue,
        wildtype_amino_acid: AminoAcid,
        variant_amino_acid: AminoAcid,
    ):
=======
    def _set_amino_acid_properties(graph: Graph, variant_residue: Residue,
                                   wildtype_amino_acid: AminoAcid, variant_amino_acid: AminoAcid):

        for node in graph.nodes:
            residue = node.id

            node.features[FEATURENAME_POSITION] = numpy.mean([atom.position for atom in residue.atoms], axis=0)
            node.features[FEATURENAME_POLARITY] = residue.amino_acid.polarity.onehot
            node.features[FEATURENAME_SIZE] = residue.amino_acid.size

            if residue == variant_residue:

                node.features[FEATURENAME_AMINOACID] = wildtype_amino_acid.onehot
                node.features[FEATURENAME_VARIANTAMINOACID] = variant_amino_acid.onehot
                node.features[FEATURENAME_SIZEDIFFERENCE] = variant_amino_acid.size - wildtype_amino_acid.size
                node.features[FEATURENAME_POLARITYDIFFERENCE] = variant_amino_acid.polarity.onehot - wildtype_amino_acid.polarity.onehot
            else:
                node.features[FEATURENAME_AMINOACID] = residue.amino_acid.onehot
                node.features[FEATURENAME_VARIANTAMINOACID] = numpy.zeros(len(residue.amino_acid.onehot))
                node.features[FEATURENAME_SIZEDIFFERENCE] = 0
                node.features[FEATURENAME_POLARITYDIFFERENCE] = numpy.zeros(len(residue.amino_acid.polarity.onehot))

    amino_acid_order = [alanine, arginine, asparagine, aspartate, cysteine, glutamine, glutamate, glycine, histidine, isoleucine,
                        leucine, lysine, methionine, phenylalanine, proline, serine, threonine, tryptophan, tyrosine, valine]

    @staticmethod
    def _set_pssm(graph: Graph, variant_residue: Residue,
                  wildtype_amino_acid: AminoAcid, variant_amino_acid: AminoAcid):
>>>>>>> c0bff28d

        for node in graph.nodes:
            residue = node.id

            pssm_row = residue.get_pssm()

            pssm_value = [
                pssm_row.conservations[amino_acid]
                for amino_acid in SingleResidueVariantResidueQuery.amino_acid_order
            ]

            if residue == variant_residue:

<<<<<<< HEAD
                graph.nodes[node_name][
                    FEATURENAME_PSSMDIFFERENCE
                ] = pssm_row.get_conservation(
                    variant_amino_acid
                ) - pssm_row.get_conservation(
                    wildtype_amino_acid
                )

                graph.nodes[node_name][
                    FEATURENAME_PSSMWILDTYPE
                ] = pssm_row.get_conservation(wildtype_amino_acid)
                graph.nodes[node_name][
                    FEATURENAME_PSSMVARIANT
                ] = pssm_row.get_conservation(variant_amino_acid)
            else:
                graph.nodes[node_name][FEATURENAME_PSSMDIFFERENCE] = 0.0
                graph.nodes[node_name][
                    FEATURENAME_PSSMWILDTYPE
                ] = pssm_row.get_conservation(residue.amino_acid)
                graph.nodes[node_name][
                    FEATURENAME_PSSMVARIANT
                ] = pssm_row.get_conservation(residue.amino_acid)

            graph.nodes[node_name][
                FEATURENAME_INFORMATIONCONTENT
            ] = pssm_row.information_content
            graph.nodes[node_name][FEATURENAME_PSSM] = pssm_value

    @staticmethod
    def _set_conservation(
        graph: Graph,
        node_name_residues: Dict[str, Residue],
        variant_residue: Residue,
        wildtype_conservation: float,
        variant_conservation: float,
    ):

        for node_name, residue in node_name_residues.items():

            if residue == variant_residue:
                difference = variant_conservation - wildtype_conservation
=======
                node.features[FEATURENAME_PSSMDIFFERENCE] = pssm_row.get_conservation(variant_amino_acid) - \
                                                                     pssm_row.get_conservation(wildtype_amino_acid)

                node.features[FEATURENAME_PSSMWILDTYPE] = pssm_row.get_conservation(wildtype_amino_acid)
                node.features[FEATURENAME_PSSMVARIANT] = pssm_row.get_conservation(variant_amino_acid)
>>>>>>> c0bff28d
            else:
                node.features[FEATURENAME_PSSMDIFFERENCE] = 0.0
                node.features[FEATURENAME_PSSMWILDTYPE] = pssm_row.get_conservation(residue.amino_acid)
                node.features[FEATURENAME_PSSMVARIANT] = pssm_row.get_conservation(residue.amino_acid)

            node.features[FEATURENAME_INFORMATIONCONTENT] = pssm_row.information_content
            node.features[FEATURENAME_PSSM] = pssm_value

    def build_graph(self) -> Graph:
        # pylint: disable=too-many-locals
        # pylint: disable=protected-access
        # load pdb strucure
        pdb = pdb2sql.pdb2sql(self._pdb_path)

        try:
            structure = get_structure(pdb, self.model_id)
        finally:
            pdb._close()

        # read the pssm
        if self._pssm_paths is not None:
            for chain in structure.chains:
                if chain.id in self._pssm_paths:
                    pssm_path = self._pssm_paths[chain.id]

                    with open(pssm_path, "rt", encoding = "utf-8") as f:
                        chain.pssm = parse_pssm(f, chain)

        # find the variant residue
        variant_residues = [
            r
            for r in structure.get_chain(self._chain_id).residues
            if r.number == self._residue_number
            and r.insertion_code == self._insertion_code
        ]
        if len(variant_residues) == 0:
            raise ValueError(
                "Residue {self._chain_id}:{self.residue_id} not found in {self._pdb_path}"
            )
        variant_residue = variant_residues[0]

        # get the residues and atoms involved
        residues = get_surrounding_residues(structure, variant_residue, self._radius)
        residues.add(variant_residue)
        atoms = []
        for residue in residues:
            if residue.amino_acid is not None:
                atoms.extend(residue.atoms)

<<<<<<< HEAD
        # build a graph and keep track of how we named the nodes
        node_name_residues = {}
        graph = Graph(self.get_query_id(), self.targets)

        # find neighbouring atoms
        atom_positions = [atom.position for atom in atoms]
        distances = distance_matrix(atom_positions, atom_positions, p=2)
        neighbours = numpy.logical_and(
            distances < self._external_distance_cutoff, distances > 0.0
        )

        # iterate over every pair of neighbouring atoms
        for atom1_index, atom2_index in numpy.transpose(numpy.nonzero(neighbours)):
            if atom1_index != atom2_index:  # do not pair an atom with itself

                atom_distance = distances[atom1_index, atom2_index]

                atom1 = atoms[atom1_index]
                atom2 = atoms[atom2_index]

                if atom1.residue != atom2.residue:  # do not connect a residue to itself

                    residue1 = atom1.residue
                    residue2 = atom2.residue

                    residue1_key = self._get_residue_node_key(residue1)
                    residue2_key = self._get_residue_node_key(residue2)

                    node_name_residues[residue1_key] = residue1
                    node_name_residues[residue2_key] = residue2

                    # add the edge if not already
                    if not graph.has_edge(residue1_key, residue2_key):
                        graph.add_edge(residue1_key, residue2_key)
                        graph.edges[residue1_key, residue2_key][
                            FEATURENAME_EDGETYPE
                        ] = EDGETYPE_INTERFACE

                    # covalent bond overrided non-covalent
                    if self._is_covalent_bond(atom1, atom2, atom_distance):
                        graph.edges[residue1_key, residue2_key][
                            FEATURENAME_EDGETYPE
                        ] = EDGETYPE_INTERNAL

                    # feature to hold whether the two residues are of the same
                    # chain
                    graph.edges[residue1_key, residue2_key][
                        FEATURENAME_EDGESAMECHAIN
                    ] = float(atom1.residue.chain == atom2.residue.chain)

                    # Make sure we take the shortest distance
                    if (
                        FEATURENAME_EDGEDISTANCE
                        not in graph.edges[residue1_key, residue2_key]
                    ):
                        graph.edges[residue1_key, residue2_key][
                            FEATURENAME_EDGEDISTANCE
                        ] = atom_distance

                    elif (
                        graph.edges[residue1_key, residue2_key][
                            FEATURENAME_EDGEDISTANCE
                        ]
                        > atom_distance
                    ):
                        graph.edges[residue1_key, residue2_key][
                            FEATURENAME_EDGEDISTANCE
                        ] = atom_distance

        # set the node features
        self._set_amino_acid_properties(
            graph,
            node_name_residues,
            variant_residue,
            self._wildtype_amino_acid,
            self._variant_amino_acid,
        )
        self._set_sasa(graph, node_name_residues, self._pdb_path)

        self._set_pssm(
            graph,
            node_name_residues,
            variant_residue,
            self._wildtype_amino_acid,
            self._variant_amino_acid,
        )
        self._set_conservation(
            graph,
            node_name_residues,
            variant_residue,
            self._wildtype_conservation,
            self._variant_conservation,
        )
=======
        # get the contacts
        contacts = get_residue_contacts(residues)

        # build the graph
        graph = self._build_graph_from_contacts(self.get_query_id(), contacts, self._external_distance_cutoff)
        self._set_graph_targets(graph)

        # add edge features
        for edge in graph.edges:

            contact = edge.id

            edge.features[FEATURENAME_EDGEDISTANCE] = contact.distance
            edge.features[FEATURENAME_EDGEVANDERWAALS] = contact.vanderwaals_potential
            edge.features[FEATURENAME_EDGECOULOMB] = contact.electrostatic_potential

        # set the node features
        self._set_amino_acid_properties(graph, variant_residue, self._wildtype_amino_acid, self._variant_amino_acid)
        self._set_sasa(graph, self._pdb_path)
        self._set_pssm(graph, variant_residue, self._wildtype_amino_acid, self._variant_amino_acid)
>>>>>>> c0bff28d

        return graph


class SingleResidueVariantAtomicQuery(Query):
    "creates an atomic graph for a single residue variant in a pdb file"
<<<<<<< HEAD
    # pylint: disable=too-many-arguments

    def __init__(
        self,
        pdb_path: str,
        chain_id: str,
        residue_number: int,
        insertion_code: str,
        wildtype_amino_acid: AminoAcid,
        variant_amino_acid: AminoAcid,
        pssm_paths: Optional[Dict[str, str]] = None,
        wildtype_conservation: Optional[float] = None,
        variant_conservation: Optional[float] = None,
        radius: Optional[float] = 10.0,
        external_distance_cutoff: Optional[float] = 4.5,
        internal_distance_cutoff: Optional[float] = 3.0,
        targets: Optional[Dict[str, float]] = None,
    ):
        """
        Args:
            pdb_path(str): the path to the pdb file

            chain_id(str): the pdb chain identifier of the variant residue

            residue_number(int): the number of the variant residue

            insertion_code(str): the insertion code of the variant residue, set to None if not applicable

            wildtype_amino_acid(deeprank amino acid object): the wildtype amino acid

            variant_amino_acid(deeprank amino acid object): the variant amino acid

            pssm_paths(dict(str,str), optional): the paths to the pssm files, per chain identifier

            wildtype_conservation(float): conservation value for the wildtype

            variant_conservation(float): conservation value for the variant

            radius(float): in Ångström, determines how many residues will be included in the graph

            external_distance_cutoff(float): max distance in Ångström between a pair of atoms to consider
            them as an external edge in the graph

            internal_distance_cutoff(float): max distance in Ångström between a pair of atoms to consider
            them as an internal edge in the graph (must be shorter than external)

            targets(dict(str,float)): named target values associated with this query
=======

    def __init__(self, pdb_path: str, chain_id: str, residue_number: int, insertion_code: str,
                 wildtype_amino_acid: AminoAcid, variant_amino_acid: AminoAcid,
                 pssm_paths: Optional[Dict[str, str]] = None,
                 radius: Optional[float] = 10.0,
                 external_distance_cutoff: Optional[float] = 4.5,
                 internal_distance_cutoff: Optional[float] = 3.0, targets: Optional[Dict[str, float]] = None):
        """
            Args:
                pdb_path(str): the path to the pdb file
                chain_id(str): the pdb chain identifier of the variant residue
                residue_number(int): the number of the variant residue
                insertion_code(str): the insertion code of the variant residue, set to None if not applicable
                wildtype_amino_acid(deeprank amino acid object): the wildtype amino acid
                variant_amino_acid(deeprank amino acid object): the variant amino acid
                pssm_paths(dict(str,str), optional): the paths to the pssm files, per chain identifier
                radius(float): in Ångström, determines how many residues will be included in the graph
                external_distance_cutoff(float): max distance in Ångström between a pair of atoms to consider them as an external edge in the graph
                internal_distance_cutoff(float): max distance in Ångström between a pair of atoms to consider them as an internal edge in the graph (must be shorter than external)
                targets(dict(str,float)): named target values associated with this query
>>>>>>> c0bff28d
        """

        self._pdb_path = pdb_path
        self._pssm_paths = pssm_paths

        model_id = os.path.splitext(os.path.basename(pdb_path))[0]

        Query.__init__(self, model_id, targets)

        self._chain_id = chain_id
        self._residue_number = residue_number
        self._insertion_code = insertion_code
        self._wildtype_amino_acid = wildtype_amino_acid
        self._variant_amino_acid = variant_amino_acid

        self._radius = radius

        if external_distance_cutoff < internal_distance_cutoff:
            raise ValueError(
                "this query is not supported with internal distance cutoff shorter than external distance cutoff"
            )

        self._external_distance_cutoff = external_distance_cutoff
        self._internal_distance_cutoff = internal_distance_cutoff

    @property
    def residue_id(self) -> str:
        "string representation of the residue number and insertion code"

        if self._insertion_code is not None:
            return f"{self._residue_number}{self._insertion_code}"
        
        return str(self._residue_number)

    def get_query_id(self):
        return f"{self.model_id}:{self._chain_id}:{self.residue_id}:{self._wildtype_amino_acid.name}->{self._variant_amino_acid.name}"

    def __eq__(self, other):
        return (
            isinstance(self, type(other))
            and self.model_id == other.model_id
            and self._chain_id == other._chain_id
            and self.residue_id == other.residue_id
            and self._wildtype_amino_acid == other._wildtype_amino_acid
            and self._variant_amino_acid == other._variant_amino_acid
        )

    def __hash__(self):
        return hash(
            (
                self.model_id,
                self._chain_id,
                self.residue_id,
                self._wildtype_amino_acid,
                self._variant_amino_acid,
            )
        )

    @staticmethod
    def _get_atom_node_key(atom):
        """Pickle has problems serializing the graph when the nodes are atoms,
        so use this function to generate an unique key for the atom"""

        # This should include the model, chain, residue and atom
        return str(atom)

    def build_graph(self) -> Graph:
        # pylint: disable=too-many-locals
        # pylint: disable=too-many-statements
        # pylint: disable=protected-access

        # load pdb strucure
        pdb = pdb2sql.pdb2sql(self._pdb_path)

        try:
            structure = get_structure(pdb, self.model_id)
        finally:
            pdb._close()

        # read the pssm
        if self._pssm_paths is not None:
            for chain in structure.chains:
                if chain.id in self._pssm_paths:
                    pssm_path = self._pssm_paths[chain.id]

                    with open(pssm_path, "rt", encoding = "utf-8") as f:
                        chain.pssm = parse_pssm(f, chain)

        # find the variant residue
        variant_residues = [
            r
            for r in structure.get_chain(self._chain_id).residues
            if r.number == self._residue_number
            and r.insertion_code == self._insertion_code
        ]
        if len(variant_residues) == 0:
            raise ValueError(
                "Residue {self._chain_id}:{self.residue_id} not found in {self._pdb_path}"
            )
        variant_residue = variant_residues[0]

        # get the residues and atoms involved
        residues = get_surrounding_residues(structure, variant_residue, self._radius)
        residues.add(variant_residue)
        atoms = []
        for residue in residues:
            if residue.amino_acid is not None:
                atoms.extend(residue.atoms)

<<<<<<< HEAD
        # build a graph and keep track of how we named the nodes
        node_name_atoms = {}
        graph = Graph(self.get_query_id(), self.targets)

        # find neighbouring atoms
        atom_positions = [atom.position for atom in atoms]
        distances = distance_matrix(atom_positions, atom_positions, p=2)
        neighbours = numpy.logical_and(
            distances < self._external_distance_cutoff, distances > 0.0
        )

        # initialize these recording dictionaries
        atom_vanderwaals_parameters = {}
        atom_charges = {}
        chain_codes = {}
=======
        # get the contacts
        contacts = get_atomic_contacts(atoms)
>>>>>>> c0bff28d

        # build the graph
        graph = self._build_graph_from_contacts(self.get_query_id(), contacts, self._external_distance_cutoff)
        self._set_graph_targets(graph)

        # set edge features
        for edge in graph.edges:
            contact = edge.id
            atom1 = contact.atom1
            atom2 = contact.atom2

            edge.features[FEATURENAME_EDGEDISTANCE] = contact.distance
            edge.features[FEATURENAME_EDGEVANDERWAALS] = contact.vanderwaals_potential
            edge.features[FEATURENAME_EDGECOULOMB] = contact.electrostatic_potential

<<<<<<< HEAD
                atom1 = atoms[atom1_index]
                atom2 = atoms[atom2_index]

                try:
                    for atom in [atom1, atom2]:
                        atom_vanderwaals_parameters[
                            atom
                        ] = atomic_forcefield.get_vanderwaals_parameters(atom)
                        atom_charges[atom] = atomic_forcefield.get_charge(atom)

                except UnknownAtomError as e:
                    # if one of the atoms has no forcefield parameters, do not
                    # include this edge
                    _log.warning(str(e))
                    continue

                atom1_key = SingleResidueVariantAtomicQuery._get_atom_node_key(atom1)
                atom2_key = SingleResidueVariantAtomicQuery._get_atom_node_key(atom2)

                # connect the atoms and set the distance
                graph.add_edge(atom1_key, atom2_key)

                if distance < self._internal_distance_cutoff:
                    graph.edges[atom1_key, atom2_key][
                        FEATURENAME_EDGETYPE
                    ] = EDGETYPE_INTERNAL
                else:
                    graph.edges[atom1_key, atom2_key][
                        FEATURENAME_EDGETYPE
                    ] = EDGETYPE_INTERFACE

                graph.edges[atom1_key, atom2_key][FEATURENAME_EDGEDISTANCE] = distance

                graph.edges[atom1_key, atom2_key][FEATURENAME_EDGESAMECHAIN] = float(
                    atom1.residue.chain == atom2.residue.chain
                )

                # set the positions of the atoms
                graph.nodes[atom1_key][FEATURENAME_POSITION] = atom1.position
                graph.nodes[atom2_key][FEATURENAME_POSITION] = atom2.position
                graph.nodes[atom1_key][FEATURENAME_CHAIN] = chain_codes[
                    atom1.residue.chain
                ]
                graph.nodes[atom2_key][FEATURENAME_CHAIN] = chain_codes[
                    atom2.residue.chain
                ]

                node_name_atoms[atom1_key] = atom1
                node_name_atoms[atom2_key] = atom2

        # set additional features
        SingleResidueVariantAtomicQuery._set_charges(
            graph, node_name_atoms, atom_charges
        )
        SingleResidueVariantAtomicQuery._set_coulomb(
            graph, node_name_atoms, atom_charges, self._external_distance_cutoff
        )
        SingleResidueVariantAtomicQuery._set_vanderwaals(
            graph, node_name_atoms, atom_vanderwaals_parameters
        )

        SingleResidueVariantAtomicQuery._set_pssm(
            graph,
            node_name_atoms,
            variant_residue,
            self._wildtype_amino_acid,
            self._variant_amino_acid,
        )
        SingleResidueVariantAtomicQuery._set_conservation(
            graph,
            node_name_atoms,
            variant_residue,
            self._wildtype_conservation,
            self._variant_conservation,
        )

        SingleResidueVariantAtomicQuery._set_sasa(
            graph, node_name_atoms, self._pdb_path
        )

        SingleResidueVariantAtomicQuery._set_amino_acid(
            graph,
            node_name_atoms,
            variant_residue,
            self._wildtype_amino_acid,
            self._variant_amino_acid,
        )
=======
        # set node features
        SingleResidueVariantAtomicQuery._set_pssm(graph, variant_residue,
                                                  self._wildtype_amino_acid, self._variant_amino_acid)

        SingleResidueVariantAtomicQuery._set_sasa(graph, self._pdb_path)

        SingleResidueVariantAtomicQuery._set_amino_acid(graph, variant_residue, self._wildtype_amino_acid, self._variant_amino_acid)
>>>>>>> c0bff28d

        return graph

    amino_acid_order = [
        alanine,
        arginine,
        asparagine,
        aspartate,
        cysteine,
        glutamine,
        glutamate,
        glycine,
        histidine,
        isoleucine,
        leucine,
        lysine,
        methionine,
        phenylalanine,
        proline,
        serine,
        threonine,
        tryptophan,
        tyrosine,
        valine,
    ]

    @staticmethod
<<<<<<< HEAD
    def _set_amino_acid(
        graph: Graph,
        node_name_atoms: Dict[str, Atom],
        variant_residue: Residue,
        wildtype_amino_acid: AminoAcid,
        variant_amino_acid: AminoAcid,
    ):
=======
    def _set_amino_acid(graph: Graph, variant_residue: Residue,
                        wildtype_amino_acid: AminoAcid, variant_amino_acid: AminoAcid):
>>>>>>> c0bff28d

        for node in graph.nodes:
            atom = node.id

            node.features[FEATURENAME_POSITION] = atom.position

            if atom.residue == variant_residue:

<<<<<<< HEAD
                graph.nodes[node_name][
                    FEATURENAME_AMINOACID
                ] = wildtype_amino_acid.onehot
                graph.nodes[node_name][
                    FEATURENAME_VARIANTAMINOACID
                ] = variant_amino_acid.onehot
                graph.nodes[node_name][FEATURENAME_SIZEDIFFERENCE] = (
                    variant_amino_acid.size - wildtype_amino_acid.size
                )
                graph.nodes[node_name][FEATURENAME_POLARITYDIFFERENCE] = (
                    variant_amino_acid.polarity.onehot
                    - wildtype_amino_acid.polarity.onehot
                )
            else:
                graph.nodes[node_name][
                    FEATURENAME_AMINOACID
                ] = atom.residue.amino_acid.onehot
                graph.nodes[node_name][FEATURENAME_VARIANTAMINOACID] = numpy.zeros(
                    len(atom.residue.amino_acid.onehot)
                )
                graph.nodes[node_name][FEATURENAME_SIZEDIFFERENCE] = 0
                graph.nodes[node_name][FEATURENAME_POLARITYDIFFERENCE] = numpy.zeros(
                    len(atom.residue.amino_acid.polarity.onehot)
                )

    @staticmethod
    def _set_pssm(
        graph: Graph,
        node_name_atoms: Dict[str, Atom],
        variant_residue: Residue,
        wildtype_amino_acid: AminoAcid,
        variant_amino_acid: AminoAcid,
    ):
=======
                node.features[FEATURENAME_AMINOACID] = wildtype_amino_acid.onehot
                node.features[FEATURENAME_VARIANTAMINOACID] = variant_amino_acid.onehot
                node.features[FEATURENAME_SIZEDIFFERENCE] = variant_amino_acid.size - wildtype_amino_acid.size
                node.features[FEATURENAME_POLARITYDIFFERENCE] = variant_amino_acid.polarity.onehot - wildtype_amino_acid.polarity.onehot
            else:
                node.features[FEATURENAME_AMINOACID] = atom.residue.amino_acid.onehot
                node.features[FEATURENAME_VARIANTAMINOACID] = numpy.zeros(len(atom.residue.amino_acid.onehot))
                node.features[FEATURENAME_SIZEDIFFERENCE] = 0
                node.features[FEATURENAME_POLARITYDIFFERENCE] = numpy.zeros(len(atom.residue.amino_acid.polarity.onehot))

    @staticmethod
    def _set_pssm(graph: Graph, variant_residue: Residue,
                  wildtype_amino_acid: AminoAcid, variant_amino_acid: AminoAcid):
>>>>>>> c0bff28d

        for node in graph.nodes:
            atom = node.id

<<<<<<< HEAD
            pssm_value = [
                pssm_row.conservations[amino_acid]
                for amino_acid in SingleResidueVariantAtomicQuery.amino_acid_order
            ]

            if atom.residue == variant_residue:

                graph.nodes[node_name][
                    FEATURENAME_PSSMDIFFERENCE
                ] = pssm_row.get_conservation(
                    variant_amino_acid
                ) - pssm_row.get_conservation(
                    wildtype_amino_acid
                )

                graph.nodes[node_name][
                    FEATURENAME_PSSMWILDTYPE
                ] = pssm_row.get_conservation(wildtype_amino_acid)
                graph.nodes[node_name][
                    FEATURENAME_PSSMVARIANT
                ] = pssm_row.get_conservation(variant_amino_acid)
            else:
                graph.nodes[node_name][FEATURENAME_PSSMDIFFERENCE] = 0.0
                graph.nodes[node_name][
                    FEATURENAME_PSSMWILDTYPE
                ] = pssm_row.get_conservation(atom.residue.amino_acid)
                graph.nodes[node_name][
                    FEATURENAME_PSSMVARIANT
                ] = pssm_row.get_conservation(atom.residue.amino_acid)

            graph.nodes[node_name][
                FEATURENAME_INFORMATIONCONTENT
            ] = pssm_row.information_content
            graph.nodes[node_name][FEATURENAME_PSSM] = pssm_value

    @staticmethod
    def _set_conservation(
        graph: Graph,
        node_name_atoms: Dict[str, Atom],
        variant_residue: Residue,
        wildtype_conservation: float,
        variant_conservation: float,
    ):

        for node_name, atom in node_name_atoms.items():

            if atom.residue == variant_residue:
                difference = variant_conservation - wildtype_conservation
=======
            pssm_row = atom.residue.get_pssm()
            pssm_value = [pssm_row.conservations[amino_acid]
                          for amino_acid in SingleResidueVariantAtomicQuery.amino_acid_order]

            if atom.residue == variant_residue:

                node.features[FEATURENAME_PSSMDIFFERENCE] = pssm_row.get_conservation(variant_amino_acid) - \
                                                            pssm_row.get_conservation(wildtype_amino_acid)

                node.features[FEATURENAME_PSSMWILDTYPE] = pssm_row.get_conservation(wildtype_amino_acid)
                node.features[FEATURENAME_PSSMVARIANT] = pssm_row.get_conservation(variant_amino_acid)
>>>>>>> c0bff28d
            else:
                node.features[FEATURENAME_PSSMDIFFERENCE] = 0.0
                node.features[FEATURENAME_PSSMWILDTYPE] = pssm_row.get_conservation(atom.residue.amino_acid)
                node.features[FEATURENAME_PSSMVARIANT] = pssm_row.get_conservation(atom.residue.amino_acid)

            node.features[FEATURENAME_INFORMATIONCONTENT] = pssm_row.information_content
            node.features[FEATURENAME_PSSM] = pssm_value

    @staticmethod
    def _set_sasa(graph: Graph, pdb_path: str):

        structure = freesasa.Structure(pdb_path)
        result = freesasa.calc(structure)

        for node in graph.nodes:
            atom = node.id

            if atom.element == "H":  # freeSASA doesn't have these
                area = 0.0
            else:
                select_str = (
                    f"atom, (name {atom.name}) and (resi {atom.residue.number_string}) and (chain {atom.residue.chain.id})"
                )
                area = freesasa.selectArea(select_str, structure, result)["atom"]

            if numpy.isnan(area):
                raise ValueError(f"freesasa returned {area} for {pdb_path}:{atom}")

<<<<<<< HEAD
            graph.nodes[node_name][FEATURENAME_SASA] = area

    @staticmethod
    def _set_charges(
        graph: Graph, node_name_atoms: Dict[str, Atom], charges: Dict[Atom, float]
    ):
        for node_name in graph.nodes:
            atom = node_name_atoms[node_name]
            graph.nodes[node_name][FEATURENAME_CHARGE] = charges[atom]

    @staticmethod
    def _set_coulomb(
        graph: Graph,
        node_name_atoms: Dict[str, Atom],
        charges: Dict[Atom, float],
        max_interatomic_distance: float,
    ):
    # pylint: disable=too-many-locals

        # get the edges
        edge_keys = []
        edge_count = len(graph.edges)
        charges1 = numpy.empty(edge_count)
        charges2 = numpy.empty(edge_count)
        edge_distances = numpy.empty(edge_count)
        for edge_index, ((atom1_name, atom2_name), edge) in enumerate(
            graph.edges.items()
        ):
            atom1 = node_name_atoms[atom1_name]
            atom2 = node_name_atoms[atom2_name]
            edge_keys.append((atom1_name, atom2_name))

            charges1[edge_index] = charges[atom1]
            charges2[edge_index] = charges[atom2]

            edge_distances[edge_index] = edge[FEATURENAME_EDGEDISTANCE]

        # calculate coulomb potentials
        coulomb_constant_factor = COULOMB_CONSTANT / EPSILON0

        coulomb_radius_factors = numpy.square(
            numpy.ones(edge_count)
            - numpy.square(edge_distances / max_interatomic_distance)
        )

        coulomb_potentials = (
            charges1
            * charges2
            * coulomb_constant_factor
            / edge_distances
            * coulomb_radius_factors
        )

        # set the values to the edges
        for index, potential in enumerate(coulomb_potentials):
            graph.edges[edge_keys[index]][FEATURENAME_EDGECOULOMB] = potential

    @staticmethod
    def _set_vanderwaals(
        graph: Graph,
        node_name_atoms: Dict[str, Atom],
        vanderwaals_parameters: Dict[Atom, VanderwaalsParam],
    ):
    # pylint: disable=too-many-locals

        edge_keys = []
        edge_count = len(graph.edges)
        sigmas = numpy.empty(edge_count)
        epsilons = numpy.empty(edge_count)
        edge_distances = numpy.empty(edge_count)
        for edge_index, ((atom1_name, atom2_name), edge) in enumerate(
            graph.edges.items()
        ):
            atom1 = node_name_atoms[atom1_name]
            atom2 = node_name_atoms[atom2_name]
            edge_keys.append((atom1_name, atom2_name))

            vanderwaals_parameters1 = vanderwaals_parameters[atom1]
            vanderwaals_parameters2 = vanderwaals_parameters[atom2]

            if atom1.residue.chain != atom2.residue.chain:

                # intermolecular
                sigma1 = vanderwaals_parameters1.inter_sigma
                sigma2 = vanderwaals_parameters2.inter_sigma
                epsilon1 = vanderwaals_parameters1.inter_epsilon
                epsilon2 = vanderwaals_parameters2.inter_epsilon
            else:
                # intramolecular
                sigma1 = vanderwaals_parameters1.intra_sigma
                sigma2 = vanderwaals_parameters2.intra_sigma
                epsilon1 = vanderwaals_parameters1.intra_epsilon
                epsilon2 = vanderwaals_parameters2.intra_epsilon

            sigmas[edge_index] = 0.5 * (sigma1 + sigma2)
            epsilons[edge_index] = numpy.sqrt(epsilon1 * epsilon2)

            edge_distances[edge_index] = edge[FEATURENAME_EDGEDISTANCE]

        # calculate potentials
        vanderwaals_constant_factor = (
            SQUARED_VANDERWAALS_DISTANCE_OFF - SQUARED_VANDERWAALS_DISTANCE_ON
        ) ** 3

        indices_tooclose = numpy.nonzero(edge_distances < VANDERWAALS_DISTANCE_ON)
        indices_toofar = numpy.nonzero(edge_distances > VANDERWAALS_DISTANCE_OFF)

        squared_distances = numpy.square(edge_distances)

        vanderwaals_prefactors = (
            ((SQUARED_VANDERWAALS_DISTANCE_OFF - squared_distances) ** 2)
            * (
                SQUARED_VANDERWAALS_DISTANCE_OFF
                - squared_distances
                - 3 * (SQUARED_VANDERWAALS_DISTANCE_ON - squared_distances)
            )
            / vanderwaals_constant_factor
        )
        vanderwaals_prefactors[indices_tooclose] = 0.0
        vanderwaals_prefactors[indices_toofar] = 1.0

        vanderwaals_potentials = (
            4.0
            * epsilons
            * (((sigmas / edge_distances) ** 12) - ((sigmas / edge_distances) ** 6))
            * vanderwaals_prefactors
        )

        # set the values to the edges
        for index, potential in enumerate(vanderwaals_potentials):
            graph.edges[edge_keys[index]][FEATURENAME_EDGEVANDERWAALS] = potential
=======
            node.features[FEATURENAME_SASA] = area
>>>>>>> c0bff28d


class ProteinProteinInterfaceAtomicQuery(Query):
    "a query that builds atom-based graphs, using the residues at a protein-protein interface"
    # pylint: disable=too-many-arguments

    def __init__(
        self,
        pdb_path: str,
        chain_id1: str,
        chain_id2: str,
        pssm_paths: Optional[Dict[str, str]] = None,
        interface_distance_cutoff: Optional[float] = 8.5,
        internal_distance_cutoff: Optional[float] = 3.0,
        targets: Optional[Dict[str, float]] = None,
    ):
        """
        Args:
            pdb_path(str): the path to the pdb file
            chain_id1(str): the pdb chain identifier of the first protein of interest
            chain_id2(str): the pdb chain identifier of the second protein of interest
            pssm_paths(dict(str,str), optional): the paths to the pssm files, per chain identifier
            interface_distance_cutoff(float): max distance in Ångström between two interacting residues of the two proteins
            internal_distance_cutoff(float): max distance in Ångström between two interacting residues within the same protein
            targets(dict, optional): named target values associated with this query
        """

        model_id = os.path.splitext(os.path.basename(pdb_path))[0]

        Query.__init__(self, model_id, targets)

        self._pdb_path = pdb_path

        self._chain_id1 = chain_id1
        self._chain_id2 = chain_id2

        self._pssm_paths = pssm_paths

        self._interface_distance_cutoff = interface_distance_cutoff
        self._internal_distance_cutoff = internal_distance_cutoff

    def get_query_id(self) -> str:
        return f"atom-ppi-{self.model_id}:{self._chain_id1}-{self._chain_id2}"

    def __eq__(self, other) -> bool:
        return (
            isinstance(self, type(other))
            and self.model_id == other.model_id
            and {self._chain_id1, self._chain_id2}
            == {other._chain_id1, other._chain_id2}
        )

    def __hash__(self) -> hash:
        return hash((self.model_id, tuple(sorted([self._chain_id1, self._chain_id2]))))

    @staticmethod
    def _residue_is_valid(residue: Residue) -> bool:
        if residue.amino_acid is None:
            return False

        if residue not in residue.chain.pssm:
            _log.debug("%s not in pssm", residue)
            return False

        return True

<<<<<<< HEAD
    @staticmethod
    def _get_atom_node_key(atom: Atom) -> str:
        """Pickle has trouble serializing a graph if the keys are atom objects, so
        we map the residues to string identifiers
        """

        # this should include everything to identify the atom: structure,
        # chain, residue number, insertion_code, atom name
        return str(atom)

=======
>>>>>>> c0bff28d
    def build_graph(self) -> Graph:
        """Builds the residue graph.

        Returns(deeprank graph object): the resulting graph
        """

        # get residues from the pdb
        interface_pairs = get_residue_contact_pairs(
            self._pdb_path,
            self.model_id,
            self._chain_id1,
            self._chain_id2,
            self._interface_distance_cutoff,
        )
        if len(interface_pairs) == 0:
            raise ValueError("no interface residues found")

        # get all atoms in the selection
        atoms_selected = set([])
        for residue1, residue2 in interface_pairs:
            atoms_selected |= set(residue1.atoms)
            atoms_selected |= set(residue2.atoms)
        atoms_selected = list(atoms_selected)

        # get the contacts between the atoms
        contacts = get_atomic_contacts(atoms_selected)

        # build the graph
        graph = self._build_graph_from_contacts(self.get_query_id(), contacts, self._interface_distance_cutoff)
        self._set_graph_targets(graph)

        model = contacts[0].atom1.residue.chain.model
        chain1 = model.get_chain(self._chain_id1)
        chain2 = model.get_chain(self._chain_id2)

        # read the pssm
        if self._pssm_paths is not None:
            for chain in (chain1, chain2):
                pssm_path = self._pssm_paths[chain.id]

                with open(pssm_path, "rt") as f:
                    chain.pssm = parse_pssm(f, chain)

<<<<<<< HEAD
        # Create an empty graph
        graph = Graph(self.get_query_id(), self.targets)

        # Keep track of the node-names that each atom was given
        node_atoms = {}

        # Pair the atoms at the interface.
        atoms_chain1 = []
        atoms_chain2 = []
        for residue1, residue2 in interface_pairs:
            atoms_residue1 = list(residue1.atoms)
            atoms_residue2 = list(residue2.atoms)

            atoms_chain1.extend(atoms_residue1)
            atoms_chain2.extend(atoms_residue2)

            distances = distance_matrix(
                [atom.position for atom in atoms_residue1],
                [atom.position for atom in atoms_residue2],
                p=2,
            )

            neighbours = numpy.logical_and(
                distances < self._interface_distance_cutoff, distances > 0.0
            )

            for atom1_index, atom2_index in numpy.transpose(numpy.nonzero(neighbours)):

                atom1 = atoms_residue1[atom1_index]
                atom2 = atoms_residue2[atom2_index]
                distance = distances[atom1_index, atom2_index]

                key1 = self._get_atom_node_key(atom1)
                key2 = self._get_atom_node_key(atom2)

                graph.add_edge(key1, key2)
                graph.edges[key1, key2][FEATURENAME_EDGEDISTANCE] = distance
                graph.edges[key1, key2][FEATURENAME_EDGETYPE] = EDGETYPE_INTERFACE

                node_atoms[key1] = atom1
                node_atoms[key2] = atom2

        # Pair the atoms within the two proteins
        for atoms_in_chain in (atoms_chain1, atoms_chain2):
            atom_positions = [atom.position for atom in atoms_in_chain]

            distances = distance_matrix(atom_positions, atom_positions, p=2)

            neighbours = numpy.logical_and(
                distances < self._internal_distance_cutoff, distances > 0.0
            )

            for atom1_index, atom2_index in numpy.transpose(numpy.nonzero(neighbours)):

                atom1 = atoms_in_chain[atom1_index]
                atom2 = atoms_in_chain[atom2_index]
                distance = distances[atom1_index, atom2_index]

                key1 = self._get_atom_node_key(atom1)
                key2 = self._get_atom_node_key(atom2)

                graph.add_edge(key1, key2)
                graph.edges[key1, key2][FEATURENAME_EDGEDISTANCE] = distance
                graph.edges[key1, key2][FEATURENAME_EDGETYPE] = EDGETYPE_INTERNAL

                node_atoms[key1] = atom1
                node_atoms[key2] = atom2

=======
>>>>>>> c0bff28d
        # build sasa structures
        sasa_structures = {chain1: freesasa.Structure(), chain2: freesasa.Structure()}
        sasa_structure_both = freesasa.Structure()
<<<<<<< HEAD
        for atom in atoms_chain1:
            sasa_structures[chain1].addAtom(
                atom.name,
                atom.residue.amino_acid.three_letter_code,
                atom.residue.number,
                atom.residue.chain.id,
                atom.position[0],
                atom.position[1],
                atom.position[2],
            )
            sasa_structure_both.addAtom(
                atom.name,
                atom.residue.amino_acid.three_letter_code,
                atom.residue.number,
                atom.residue.chain.id,
                atom.position[0],
                atom.position[1],
                atom.position[2],
            )

        for atom in atoms_chain2:
            sasa_structures[chain2].addAtom(
                atom.name,
                atom.residue.amino_acid.three_letter_code,
                atom.residue.number,
                atom.residue.chain.id,
                atom.position[0],
                atom.position[1],
                atom.position[2],
            )
            sasa_structure_both.addAtom(
                atom.name,
                atom.residue.amino_acid.three_letter_code,
                atom.residue.number,
                atom.residue.chain.id,
                atom.position[0],
                atom.position[1],
                atom.position[2],
            )

        sasa_results = {
            chain1: freesasa.calc(sasa_structures[chain1]),
            chain2: freesasa.calc(sasa_structures[chain2]),
        }
=======
        for residue in chain1.residues:
            for atom in residue.atoms:
                sasa_structures[chain1].addAtom(atom.name, atom.residue.amino_acid.three_letter_code,
                                                atom.residue.number, atom.residue.chain.id,
                                                atom.position[0], atom.position[1], atom.position[2])
                sasa_structure_both.addAtom(atom.name, atom.residue.amino_acid.three_letter_code,
                                            atom.residue.number, atom.residue.chain.id,
                                            atom.position[0], atom.position[1], atom.position[2])

        for residue in chain2.residues:
            for atom in residue.atoms:
                sasa_structures[chain2].addAtom(atom.name, atom.residue.amino_acid.three_letter_code,
                                                atom.residue.number, atom.residue.chain.id,
                                                atom.position[0], atom.position[1], atom.position[2])
                sasa_structure_both.addAtom(atom.name, atom.residue.amino_acid.three_letter_code,
                                            atom.residue.number, atom.residue.chain.id,
                                            atom.position[0], atom.position[1], atom.position[2])

        sasa_results = {chain1: freesasa.calc(sasa_structures[chain1]),
                        chain2: freesasa.calc(sasa_structures[chain2])}
>>>>>>> c0bff28d
        sasa_result_both = freesasa.calc(sasa_structure_both)

        # give each chain a numerical value
        chain_codes = {chain1: 0.0, chain2: 1.0}

        # add edge features
        for edge in graph.edges:
            contact = edge.id
            if contact.atom1.residue.chain == contact.atom2.residue.chain:
                edge.features[FEATURENAME_EDGETYPE] = EDGETYPE_INTERNAL
            else:
                edge.features[FEATURENAME_EDGETYPE] = EDGETYPE_INTERFACE

            edge.features[FEATURENAME_EDGEDISTANCE] = contact.distance

        # add the node features
        for node in graph.nodes:
            atom = node.id
            residue = atom.residue

            pssm_row = residue.get_pssm()
            pssm_value = [
                pssm_row.conservations[amino_acid]
                for amino_acid in self.amino_acid_order
            ]

            node.features[FEATURENAME_CHAIN] = chain_codes[residue.chain]
            node.features[FEATURENAME_POSITION] = atom.position
            node.features[FEATURENAME_AMINOACID] = residue.amino_acid.onehot
            node.features[FEATURENAME_CHARGE] = atomic_forcefield.get_charge(atom)
            node.features[FEATURENAME_POLARITY] = residue.amino_acid.polarity.onehot

<<<<<<< HEAD
            select_str = (
                f"atom, (name {atom.name}) and (resi {residue.number_string}) and (chain {residue.chain.id})"
            )
            area_unbound = freesasa.selectArea(
                select_str, sasa_structures[residue.chain], sasa_results[residue.chain]
            )["atom"]
            area_bound = freesasa.selectArea(
                select_str, sasa_structure_both, sasa_result_both
            )["atom"]
            node[FEATURENAME_BURIEDSURFACEAREA] = area_unbound - area_bound

            if self._pssm_paths is not None:
                node[FEATURENAME_PSSM] = pssm_value
                node[FEATURENAME_CONSERVATION] = pssm_row.conservations[
                    residue.amino_acid
                ]
                node[FEATURENAME_INFORMATIONCONTENT] = pssm_row.information_content
=======
            select_str = ('atom, (name %s) and (resi %s) and (chain %s)' % (atom.name, residue.number_string, residue.chain.id),)
            area_unbound = freesasa.selectArea(select_str, sasa_structures[residue.chain], sasa_results[residue.chain])['atom']
            area_bound = freesasa.selectArea(select_str, sasa_structure_both, sasa_result_both)['atom']
            node.features[FEATURENAME_BURIEDSURFACEAREA] = area_unbound - area_bound

            if self._pssm_paths is not None:
                node.features[FEATURENAME_PSSM] = pssm_value
                node.features[FEATURENAME_CONSERVATION] = pssm_row.conservations[residue.amino_acid]
                node.features[FEATURENAME_INFORMATIONCONTENT] = pssm_row.information_content
>>>>>>> c0bff28d

        return graph

    amino_acid_order = [
        alanine,
        arginine,
        asparagine,
        aspartate,
        cysteine,
        glutamine,
        glutamate,
        glycine,
        histidine,
        isoleucine,
        leucine,
        lysine,
        methionine,
        phenylalanine,
        proline,
        serine,
        threonine,
        tryptophan,
        tyrosine,
        valine,
    ]


class ProteinProteinInterfaceResidueQuery(Query):
    "a query that builds residue-based graphs, using the residues at a protein-protein interface"
    # pylint: disable=too-many-arguments

    def __init__(
        self,
        pdb_path: str,
        chain_id1: str,
        chain_id2: str,
        pssm_paths: Optional[Dict[str, str]] = None,
        interface_distance_cutoff: float = 8.5,
        internal_distance_cutoff: float = 3.0,
        use_biopython: bool = False,
        targets: Optional[Dict[str, float]] = None,
    ):
        """
        Args:
            pdb_path(str): the path to the pdb file
            chain_id1(str): the pdb chain identifier of the first protein of interest
            chain_id2(str): the pdb chain identifier of the second protein of interest
            pssm_paths(dict(str,str), optional): the paths to the pssm files, per chain identifier
            interface_distance_cutoff(float): max distance in Ångström between two interacting residues of the two proteins
            internal_distance_cutoff(float): max distance in Ångström between two interacting residues within the same protein
            use_biopython(bool): whether or not to use biopython tools
            targets(dict, optional): named target values associated with this query
        """

        model_id = os.path.splitext(os.path.basename(pdb_path))[0]

        Query.__init__(self, model_id, targets)

        self._pdb_path = pdb_path

        self._chain_id1 = chain_id1
        self._chain_id2 = chain_id2

        self._pssm_paths = pssm_paths

        self._interface_distance_cutoff = interface_distance_cutoff
        self._internal_distance_cutoff = internal_distance_cutoff

        self._use_biopython = use_biopython

    def get_query_id(self) -> str:
        return f"residue-ppi-{self.model_id}:{self._chain_id1}-{self._chain_id2}"

    def __eq__(self, other) -> bool:
        return (
            isinstance(self, type(other))
            and self.model_id == other.model_id
            and {self._chain_id1, self._chain_id2}
            == {other._chain_id1, other._chain_id2}
        )

    def __hash__(self) -> hash:
        return hash((self.model_id, tuple(sorted([self._chain_id1, self._chain_id2]))))

    @staticmethod
    def _residue_is_valid(residue: Residue) -> bool:
        if residue.amino_acid is None:
            return False

        if residue not in residue.chain.pssm:
            _log.debug("%s not in pssm", residue)
            return False

        return True

<<<<<<< HEAD
    @staticmethod
    def _get_residue_node_key(residue: Residue) -> str:
        """Pickle has trouble serializing a graph if the keys are residue objects, so
        we map the residues to string identifiers
        """

        # this should include everything to identify the residue: structure,
        # chain, number, insertion_code
        return str(residue)

=======
>>>>>>> c0bff28d
    def build_graph(self) -> Graph:
        """Builds the residue graph.

        Returns(deeprank graph object): the resulting graph
        """
<<<<<<< HEAD
        # pylint: disable=too-many-locals
        # mccabe: disable=MC0001
        # get residues from the pdb

        interface_pairs = get_residue_contact_pairs(
            self._pdb_path,
            self.model_id,
            self._chain_id1,
            self._chain_id2,
            self._interface_distance_cutoff,
        )
=======

        # select residues from the pdb
        interface_pairs = get_residue_contact_pairs(self._pdb_path, self.model_id,
                                                    self._chain_id1, self._chain_id2,
                                                    self._interface_distance_cutoff)
>>>>>>> c0bff28d
        if len(interface_pairs) == 0:
            raise ValueError("no interface residues found")

        residues_selected = set([])
        for residue1, residue2 in interface_pairs:
            residues_selected.add(residue1)
            residues_selected.add(residue2)
        residues_selected = list(residues_selected)

        # build graph from residues
        contacts = get_residue_contacts(residues_selected)
        graph = self._build_graph_from_contacts(self.get_query_id(), contacts, self._interface_distance_cutoff)
        self._set_graph_targets(graph)

        model = contacts[0].residue1.chain.model
        chain1 = model.get_chain(self._chain_id1)
        chain2 = model.get_chain(self._chain_id2)

        # read the pssm
        if self._pssm_paths is not None:
            for chain in (chain1, chain2):
                pssm_path = self._pssm_paths[chain.id]

                with open(pssm_path, "rt", encoding = "utf-8") as f:
                    chain.pssm = parse_pssm(f, chain)

<<<<<<< HEAD
        # separate residues by chain
        residues_from_chain1 = set([])
        residues_from_chain2 = set([])
        for residue1, residue2 in interface_pairs:

            if self._residue_is_valid(residue1):
                if residue1.chain.id == self._chain_id1:
                    residues_from_chain1.add(residue1)

                elif residue1.chain.id == self._chain_id2:
                    residues_from_chain2.add(residue1)

            if self._residue_is_valid(residue2):
                if residue2.chain.id == self._chain_id1:
                    residues_from_chain1.add(residue2)

                elif residue2.chain.id == self._chain_id2:
                    residues_from_chain2.add(residue2)

        # create the graph
        graph = Graph(self.get_query_id(), self.targets)

        # These will not be stored in the graph, but we need them to get
        # features.
        residues_by_node = {}

        # interface edges
        for pair in interface_pairs:

            residue1, residue2 = pair
            if self._residue_is_valid(residue1) and self._residue_is_valid(residue2):

                distance = get_residue_distance(residue1, residue2)

                key1 = ProteinProteinInterfaceResidueQuery._get_residue_node_key(
                    residue1
                )
                key2 = ProteinProteinInterfaceResidueQuery._get_residue_node_key(
                    residue2
                )

                residues_by_node[key1] = residue1
                residues_by_node[key2] = residue2

                graph.add_edge(key1, key2)
                graph.edges[key1, key2][FEATURENAME_EDGEDISTANCE] = distance
                graph.edges[key1, key2][FEATURENAME_EDGETYPE] = EDGETYPE_INTERFACE

        # internal edges
        for residue_set in (residues_from_chain1, residues_from_chain2):
            residue_list = list(residue_set)
            for index, residue1 in enumerate(residue_list):
                for residue2 in residue_list[index + 1 :]:
                    distance = get_residue_distance(residue1, residue2)

                    if distance < self._internal_distance_cutoff:
                        key1 = (
                            ProteinProteinInterfaceResidueQuery._get_residue_node_key(
                                residue1
                            )
                        )
                        key2 = (
                            ProteinProteinInterfaceResidueQuery._get_residue_node_key(
                                residue2
                            )
                        )

                        residues_by_node[key1] = residue1
                        residues_by_node[key2] = residue2

                        graph.add_edge(key1, key2)
                        graph.edges[key1, key2][FEATURENAME_EDGEDISTANCE] = distance
                        graph.edges[key1, key2][
                            FEATURENAME_EDGETYPE
                        ] = EDGETYPE_INTERNAL

=======
>>>>>>> c0bff28d
        # get bsa
        pdb = pdb2sql.interface(self._pdb_path)
        try:
            bsa_calc = BSA.BSA(self._pdb_path, pdb)
            bsa_calc.get_structure()
            bsa_calc.get_contact_residue_sasa(cutoff=self._interface_distance_cutoff)
            bsa_data = bsa_calc.bsa_data
        finally:
            pdb._close()

        # get biopython features
        if self._use_biopython:
            bio_model = BioWrappers.get_bio_model(self._pdb_path)
<<<<<<< HEAD
            residue_depths = BioWrappers.get_depth_contact_res(
                bio_model,
                [
                    (
                        residue.chain.id,
                        residue.number,
                        residue.amino_acid.three_letter_code,
                    )
                    for residue in residues_by_node.values()
                ],
            )
=======
            residue_depths = BioWrappers.get_depth_contact_res(bio_model,
                                                               [(residue.chain.id, residue.number, residue.amino_acid.three_letter_code)
                                                                for residue in residues_selected])
>>>>>>> c0bff28d
            hse = BioWrappers.get_hse(bio_model)

        # add edge features
        for edge in graph.edges:
            contact = edge.id
            if contact.residue1.chain == contact.residue2.chain:
                edge.features[FEATURENAME_EDGETYPE] = EDGETYPE_INTERNAL
            else:
                edge.features[FEATURENAME_EDGETYPE] = EDGETYPE_INTERFACE

            edge.features[FEATURENAME_EDGEDISTANCE] = contact.distance

        # define a numerical value for each chain
        chain_codes = {chain1: 0.0, chain2: 1.0}

        # add node features
        for node in graph.nodes:
            residue = node.id

            bsa_key = (
                residue.chain.id,
                residue.number,
                residue.amino_acid.three_letter_code,
            )
            bio_key = (residue.chain.id, residue.number)

            pssm_row = residue.get_pssm()
            pssm_value = [
                pssm_row.conservations[amino_acid]
                for amino_acid in self.amino_acid_order
            ]

<<<<<<< HEAD
            node[FEATURENAME_CHAIN] = chain_codes[residue.chain]
            node[FEATURENAME_POSITION] = numpy.mean(
                [atom.position for atom in residue.atoms], axis=0
            )
            node[FEATURENAME_AMINOACID] = residue.amino_acid.onehot
            node[FEATURENAME_CHARGE] = residue.amino_acid.charge
            node[FEATURENAME_POLARITY] = residue.amino_acid.polarity.onehot
            node[FEATURENAME_BURIEDSURFACEAREA] = bsa_data[bsa_key]

            if self._pssm_paths is not None:
                node[FEATURENAME_PSSM] = pssm_value
                node[FEATURENAME_CONSERVATION] = pssm_row.conservations[
                    residue.amino_acid
                ]
                node[FEATURENAME_INFORMATIONCONTENT] = pssm_row.information_content

            if self._use_biopython:
                node[FEATURENAME_RESIDUEDEPTH] = (
                    residue_depths[residue] if residue in residue_depths else 0.0
                )
                node[FEATURENAME_HALFSPHEREEXPOSURE] = (
                    hse[bio_key] if bio_key in hse else (0.0, 0.0, 0.0)
                )
=======
            node.features[FEATURENAME_CHAIN] = chain_codes[residue.chain]
            node.features[FEATURENAME_POSITION] = numpy.mean([atom.position for atom in residue.atoms], axis=0)
            node.features[FEATURENAME_AMINOACID] = residue.amino_acid.onehot
            node.features[FEATURENAME_CHARGE] = residue.amino_acid.charge
            node.features[FEATURENAME_POLARITY] = residue.amino_acid.polarity.onehot
            node.features[FEATURENAME_BURIEDSURFACEAREA] = bsa_data[bsa_key]

            if self._pssm_paths is not None:
                node.features[FEATURENAME_PSSM] = pssm_value
                node.features[FEATURENAME_CONSERVATION] = pssm_row.conservations[residue.amino_acid]
                node.features[FEATURENAME_INFORMATIONCONTENT] = pssm_row.information_content

            if self._use_biopython:
                node.features[FEATURENAME_RESIDUEDEPTH] = residue_depths[residue] if residue in residue_depths else 0.0
                node.features[FEATURENAME_HALFSPHEREEXPOSURE] = hse[bio_key] if bio_key in hse else (0.0, 0.0, 0.0)
>>>>>>> c0bff28d

        return graph

    amino_acid_order = [
        alanine,
        arginine,
        asparagine,
        aspartate,
        cysteine,
        glutamine,
        glutamate,
        glycine,
        histidine,
        isoleucine,
        leucine,
        lysine,
        methionine,
        phenylalanine,
        proline,
        serine,
        threonine,
        tryptophan,
        tyrosine,
        valine,
    ]


class QueryDataset:
    "represents a collection of data queries"

    def __init__(self):
        self._queries = []

    def add(self, query: Query):
        self._queries.append(query)

    @property
    def queries(self) -> List[Query]:
        return self._queries

    def __contains__(self, query: Query) -> bool:
        return query in self._queries

    def __iter__(self) -> Iterator[Query]:
        return iter(self._queries)<|MERGE_RESOLUTION|>--- conflicted
+++ resolved
@@ -9,7 +9,6 @@
 
 from deeprank_gnn.domain.amino_acid import *
 from deeprank_gnn.domain.feature import *
-<<<<<<< HEAD
 from deeprank_gnn.domain.forcefield import (
     atomic_forcefield,
     VANDERWAALS_DISTANCE_ON,
@@ -20,29 +19,20 @@
     COULOMB_CONSTANT,
 )
 from deeprank_gnn.domain.graph import EDGETYPE_INTERNAL, EDGETYPE_INTERFACE
-=======
-from deeprank_gnn.domain.forcefield import (atomic_forcefield,
-                                            VANDERWAALS_DISTANCE_ON, VANDERWAALS_DISTANCE_OFF,
-                                            SQUARED_VANDERWAALS_DISTANCE_ON, SQUARED_VANDERWAALS_DISTANCE_OFF,
-                                            EPSILON0, COULOMB_CONSTANT)
->>>>>>> c0bff28d
 from deeprank_gnn.models.error import UnknownAtomError
 from deeprank_gnn.models.forcefield.vanderwaals import VanderwaalsParam
 from deeprank_gnn.models.graph import Graph, Edge, Node
 from deeprank_gnn.models.contact import Contact
 from deeprank_gnn.models.structure import Residue, Atom
 from deeprank_gnn.tools import BioWrappers, BSA
-<<<<<<< HEAD
 from deeprank_gnn.tools.pdb import (
     get_residue_contact_pairs,
     get_residue_distance,
     get_surrounding_residues,
     get_structure,
+    get_atomic_contacts,
+    get_residue_contacts
 )
-=======
-from deeprank_gnn.tools.pdb import (get_residue_contact_pairs, get_residue_distance, get_surrounding_residues,
-                                    get_structure, get_atomic_contacts, get_residue_contacts)
->>>>>>> c0bff28d
 from deeprank_gnn.tools.pssm import parse_pssm
 
 _log = logging.getLogger(__name__)
@@ -243,50 +233,282 @@
             node.features[FEATURENAME_SASA] = area
 
     @staticmethod
-<<<<<<< HEAD
-    def _set_amino_acid_properties(
-        graph: Graph,
-        node_name_residues: Dict[str, Residue],
-        variant_residue: Residue,
-        wildtype_amino_acid: AminoAcid,
-        variant_amino_acid: AminoAcid,
-    ):
-        for node_name, residue in node_name_residues.items():
-            graph.nodes[node_name][FEATURENAME_POSITION] = numpy.mean(
-                [atom.position for atom in residue.atoms], axis=0
+    def _set_amino_acid_properties(graph: Graph, variant_residue: Residue,
+                                   wildtype_amino_acid: AminoAcid, variant_amino_acid: AminoAcid):
+
+        for node in graph.nodes:
+            residue = node.id
+
+            node.features[FEATURENAME_POSITION] = numpy.mean([atom.position for atom in residue.atoms], axis=0)
+            node.features[FEATURENAME_POLARITY] = residue.amino_acid.polarity.onehot
+            node.features[FEATURENAME_SIZE] = residue.amino_acid.size
+
+            if residue == variant_residue:
+
+                node.features[FEATURENAME_AMINOACID] = wildtype_amino_acid.onehot
+                node.features[FEATURENAME_VARIANTAMINOACID] = variant_amino_acid.onehot
+                node.features[FEATURENAME_SIZEDIFFERENCE] = variant_amino_acid.size - wildtype_amino_acid.size
+                node.features[FEATURENAME_POLARITYDIFFERENCE] = variant_amino_acid.polarity.onehot - wildtype_amino_acid.polarity.onehot
+            else:
+                node.features[FEATURENAME_AMINOACID] = residue.amino_acid.onehot
+                node.features[FEATURENAME_VARIANTAMINOACID] = numpy.zeros(len(residue.amino_acid.onehot))
+                node.features[FEATURENAME_SIZEDIFFERENCE] = 0
+                node.features[FEATURENAME_POLARITYDIFFERENCE] = numpy.zeros(len(residue.amino_acid.polarity.onehot))
+
+    amino_acid_order = [alanine, arginine, asparagine, aspartate, cysteine, glutamine, glutamate, glycine, histidine, isoleucine,
+                        leucine, lysine, methionine, phenylalanine, proline, serine, threonine, tryptophan, tyrosine, valine]
+
+    @staticmethod
+    def _set_pssm(graph: Graph, variant_residue: Residue,
+                  wildtype_amino_acid: AminoAcid, variant_amino_acid: AminoAcid):
+
+        for node in graph.nodes:
+            residue = node.id
+
+            pssm_row = residue.get_pssm()
+
+            pssm_value = [
+                pssm_row.conservations[amino_acid]
+                for amino_acid in SingleResidueVariantResidueQuery.amino_acid_order
+            ]
+
+            if residue == variant_residue:
+
+                node.features[FEATURENAME_PSSMDIFFERENCE] = pssm_row.get_conservation(variant_amino_acid) - \
+                                                                     pssm_row.get_conservation(wildtype_amino_acid)
+
+                node.features[FEATURENAME_PSSMWILDTYPE] = pssm_row.get_conservation(wildtype_amino_acid)
+                node.features[FEATURENAME_PSSMVARIANT] = pssm_row.get_conservation(variant_amino_acid)
+            else:
+                node.features[FEATURENAME_PSSMDIFFERENCE] = 0.0
+                node.features[FEATURENAME_PSSMWILDTYPE] = pssm_row.get_conservation(residue.amino_acid)
+                node.features[FEATURENAME_PSSMVARIANT] = pssm_row.get_conservation(residue.amino_acid)
+
+            node.features[FEATURENAME_INFORMATIONCONTENT] = pssm_row.information_content
+            node.features[FEATURENAME_PSSM] = pssm_value
+
+    def build_graph(self) -> Graph:
+        # pylint: disable=too-many-locals
+        # pylint: disable=protected-access
+        # load pdb strucure
+        pdb = pdb2sql.pdb2sql(self._pdb_path)
+
+        try:
+            structure = get_structure(pdb, self.model_id)
+        finally:
+            pdb._close()
+
+        # read the pssm
+        if self._pssm_paths is not None:
+            for chain in structure.chains:
+                if chain.id in self._pssm_paths:
+                    pssm_path = self._pssm_paths[chain.id]
+
+                    with open(pssm_path, "rt", encoding = "utf-8") as f:
+                        chain.pssm = parse_pssm(f, chain)
+
+        # find the variant residue
+        variant_residues = [
+            r
+            for r in structure.get_chain(self._chain_id).residues
+            if r.number == self._residue_number
+            and r.insertion_code == self._insertion_code
+        ]
+        if len(variant_residues) == 0:
+            raise ValueError(
+                "Residue {self._chain_id}:{self.residue_id} not found in {self._pdb_path}"
             )
-            graph.nodes[node_name][FEATURENAME_CHARGE] = residue.amino_acid.charge
-            graph.nodes[node_name][
-                FEATURENAME_POLARITY
-            ] = residue.amino_acid.polarity.onehot
-            graph.nodes[node_name][FEATURENAME_SIZE] = residue.amino_acid.size
-
-            if residue == variant_residue:
-
-                graph.nodes[node_name][
-                    FEATURENAME_AMINOACID
-                ] = wildtype_amino_acid.onehot
-                graph.nodes[node_name][
-                    FEATURENAME_VARIANTAMINOACID
-                ] = variant_amino_acid.onehot
-                graph.nodes[node_name][FEATURENAME_SIZEDIFFERENCE] = (
-                    variant_amino_acid.size - wildtype_amino_acid.size
-                )
-                graph.nodes[node_name][FEATURENAME_POLARITYDIFFERENCE] = (
-                    variant_amino_acid.polarity.onehot
-                    - wildtype_amino_acid.polarity.onehot
-                )
-            else:
-                graph.nodes[node_name][
-                    FEATURENAME_AMINOACID
-                ] = residue.amino_acid.onehot
-                graph.nodes[node_name][FEATURENAME_VARIANTAMINOACID] = numpy.zeros(
-                    len(residue.amino_acid.onehot)
-                )
-                graph.nodes[node_name][FEATURENAME_SIZEDIFFERENCE] = 0
-                graph.nodes[node_name][FEATURENAME_POLARITYDIFFERENCE] = numpy.zeros(
-                    len(residue.amino_acid.polarity.onehot)
-                )
+        variant_residue = variant_residues[0]
+
+        # get the residues and atoms involved
+        residues = get_surrounding_residues(structure, variant_residue, self._radius)
+        residues.add(variant_residue)
+        atoms = []
+        for residue in residues:
+            if residue.amino_acid is not None:
+                atoms.extend(residue.atoms)
+
+        # get the contacts
+        contacts = get_residue_contacts(residues)
+
+        # build the graph
+        graph = self._build_graph_from_contacts(self.get_query_id(), contacts, self._external_distance_cutoff)
+        self._set_graph_targets(graph)
+
+        # add edge features
+        for edge in graph.edges:
+
+            contact = edge.id
+
+            edge.features[FEATURENAME_EDGEDISTANCE] = contact.distance
+            edge.features[FEATURENAME_EDGEVANDERWAALS] = contact.vanderwaals_potential
+            edge.features[FEATURENAME_EDGECOULOMB] = contact.electrostatic_potential
+
+        # set the node features
+        self._set_amino_acid_properties(graph, variant_residue, self._wildtype_amino_acid, self._variant_amino_acid)
+        self._set_sasa(graph, self._pdb_path)
+        self._set_pssm(graph, variant_residue, self._wildtype_amino_acid, self._variant_amino_acid)
+
+        return graph
+
+
+class SingleResidueVariantAtomicQuery(Query):
+    "creates an atomic graph for a single residue variant in a pdb file"
+
+    def __init__(self, pdb_path: str, chain_id: str, residue_number: int, insertion_code: str,
+                 wildtype_amino_acid: AminoAcid, variant_amino_acid: AminoAcid,
+                 pssm_paths: Optional[Dict[str, str]] = None,
+                 radius: Optional[float] = 10.0,
+                 external_distance_cutoff: Optional[float] = 4.5,
+                 internal_distance_cutoff: Optional[float] = 3.0, targets: Optional[Dict[str, float]] = None):
+        """
+            Args:
+                pdb_path(str): the path to the pdb file
+                chain_id(str): the pdb chain identifier of the variant residue
+                residue_number(int): the number of the variant residue
+                insertion_code(str): the insertion code of the variant residue, set to None if not applicable
+                wildtype_amino_acid(deeprank amino acid object): the wildtype amino acid
+                variant_amino_acid(deeprank amino acid object): the variant amino acid
+                pssm_paths(dict(str,str), optional): the paths to the pssm files, per chain identifier
+                radius(float): in Ångström, determines how many residues will be included in the graph
+                external_distance_cutoff(float): max distance in Ångström between a pair of atoms to consider them as an external edge in the graph
+                internal_distance_cutoff(float): max distance in Ångström between a pair of atoms to consider them as an internal edge in the graph (must be shorter than external)
+                targets(dict(str,float)): named target values associated with this query
+        """
+
+        self._pdb_path = pdb_path
+        self._pssm_paths = pssm_paths
+
+        model_id = os.path.splitext(os.path.basename(pdb_path))[0]
+
+        Query.__init__(self, model_id, targets)
+
+        self._chain_id = chain_id
+        self._residue_number = residue_number
+        self._insertion_code = insertion_code
+        self._wildtype_amino_acid = wildtype_amino_acid
+        self._variant_amino_acid = variant_amino_acid
+
+        self._radius = radius
+
+        if external_distance_cutoff < internal_distance_cutoff:
+            raise ValueError(
+                "this query is not supported with internal distance cutoff shorter than external distance cutoff"
+            )
+
+        self._external_distance_cutoff = external_distance_cutoff
+        self._internal_distance_cutoff = internal_distance_cutoff
+
+    @property
+    def residue_id(self) -> str:
+        "string representation of the residue number and insertion code"
+
+        if self._insertion_code is not None:
+            return f"{self._residue_number}{self._insertion_code}"
+        
+        return str(self._residue_number)
+
+    def get_query_id(self):
+        return f"{self.model_id}:{self._chain_id}:{self.residue_id}:{self._wildtype_amino_acid.name}->{self._variant_amino_acid.name}"
+
+    def __eq__(self, other):
+        return (
+            isinstance(self, type(other))
+            and self.model_id == other.model_id
+            and self._chain_id == other._chain_id
+            and self.residue_id == other.residue_id
+            and self._wildtype_amino_acid == other._wildtype_amino_acid
+            and self._variant_amino_acid == other._variant_amino_acid
+        )
+
+    def __hash__(self):
+        return hash(
+            (
+                self.model_id,
+                self._chain_id,
+                self.residue_id,
+                self._wildtype_amino_acid,
+                self._variant_amino_acid,
+            )
+        )
+
+    @staticmethod
+    def _get_atom_node_key(atom):
+        """Pickle has problems serializing the graph when the nodes are atoms,
+        so use this function to generate an unique key for the atom"""
+
+        # This should include the model, chain, residue and atom
+        return str(atom)
+
+    def build_graph(self) -> Graph:
+        # pylint: disable=too-many-locals
+        # pylint: disable=too-many-statements
+        # pylint: disable=protected-access
+
+        # load pdb strucure
+        pdb = pdb2sql.pdb2sql(self._pdb_path)
+
+        try:
+            structure = get_structure(pdb, self.model_id)
+        finally:
+            pdb._close()
+
+        # read the pssm
+        if self._pssm_paths is not None:
+            for chain in structure.chains:
+                if chain.id in self._pssm_paths:
+                    pssm_path = self._pssm_paths[chain.id]
+
+                    with open(pssm_path, "rt", encoding = "utf-8") as f:
+                        chain.pssm = parse_pssm(f, chain)
+
+        # find the variant residue
+        variant_residues = [
+            r
+            for r in structure.get_chain(self._chain_id).residues
+            if r.number == self._residue_number
+            and r.insertion_code == self._insertion_code
+        ]
+        if len(variant_residues) == 0:
+            raise ValueError(
+                "Residue {self._chain_id}:{self.residue_id} not found in {self._pdb_path}"
+            )
+        variant_residue = variant_residues[0]
+
+        # get the residues and atoms involved
+        residues = get_surrounding_residues(structure, variant_residue, self._radius)
+        residues.add(variant_residue)
+        atoms = []
+        for residue in residues:
+            if residue.amino_acid is not None:
+                atoms.extend(residue.atoms)
+
+        # get the contacts
+        contacts = get_atomic_contacts(atoms)
+
+        # build the graph
+        graph = self._build_graph_from_contacts(self.get_query_id(), contacts, self._external_distance_cutoff)
+        self._set_graph_targets(graph)
+
+        # set edge features
+        for edge in graph.edges:
+            contact = edge.id
+            atom1 = contact.atom1
+            atom2 = contact.atom2
+
+            edge.features[FEATURENAME_EDGEDISTANCE] = contact.distance
+            edge.features[FEATURENAME_EDGEVANDERWAALS] = contact.vanderwaals_potential
+            edge.features[FEATURENAME_EDGECOULOMB] = contact.electrostatic_potential
+
+        # set node features
+        SingleResidueVariantAtomicQuery._set_pssm(graph, variant_residue,
+                                                  self._wildtype_amino_acid, self._variant_amino_acid)
+
+        SingleResidueVariantAtomicQuery._set_sasa(graph, self._pdb_path)
+
+        SingleResidueVariantAtomicQuery._set_amino_acid(graph, variant_residue, self._wildtype_amino_acid, self._variant_amino_acid)
+
+        return graph
 
     amino_acid_order = [
         alanine,
@@ -312,587 +534,246 @@
     ]
 
     @staticmethod
-    def _set_pssm(
-        graph: Graph,
-        node_name_residues: Dict[str, Residue],
-        variant_residue: Residue,
-        wildtype_amino_acid: AminoAcid,
-        variant_amino_acid: AminoAcid,
-    ):
-=======
-    def _set_amino_acid_properties(graph: Graph, variant_residue: Residue,
-                                   wildtype_amino_acid: AminoAcid, variant_amino_acid: AminoAcid):
+    def _set_amino_acid(graph: Graph, variant_residue: Residue,
+                        wildtype_amino_acid: AminoAcid, variant_amino_acid: AminoAcid):
 
         for node in graph.nodes:
-            residue = node.id
-
-            node.features[FEATURENAME_POSITION] = numpy.mean([atom.position for atom in residue.atoms], axis=0)
-            node.features[FEATURENAME_POLARITY] = residue.amino_acid.polarity.onehot
-            node.features[FEATURENAME_SIZE] = residue.amino_acid.size
-
-            if residue == variant_residue:
+            atom = node.id
+
+            node.features[FEATURENAME_POSITION] = atom.position
+
+            if atom.residue == variant_residue:
 
                 node.features[FEATURENAME_AMINOACID] = wildtype_amino_acid.onehot
                 node.features[FEATURENAME_VARIANTAMINOACID] = variant_amino_acid.onehot
                 node.features[FEATURENAME_SIZEDIFFERENCE] = variant_amino_acid.size - wildtype_amino_acid.size
                 node.features[FEATURENAME_POLARITYDIFFERENCE] = variant_amino_acid.polarity.onehot - wildtype_amino_acid.polarity.onehot
             else:
-                node.features[FEATURENAME_AMINOACID] = residue.amino_acid.onehot
-                node.features[FEATURENAME_VARIANTAMINOACID] = numpy.zeros(len(residue.amino_acid.onehot))
+                node.features[FEATURENAME_AMINOACID] = atom.residue.amino_acid.onehot
+                node.features[FEATURENAME_VARIANTAMINOACID] = numpy.zeros(len(atom.residue.amino_acid.onehot))
                 node.features[FEATURENAME_SIZEDIFFERENCE] = 0
-                node.features[FEATURENAME_POLARITYDIFFERENCE] = numpy.zeros(len(residue.amino_acid.polarity.onehot))
-
-    amino_acid_order = [alanine, arginine, asparagine, aspartate, cysteine, glutamine, glutamate, glycine, histidine, isoleucine,
-                        leucine, lysine, methionine, phenylalanine, proline, serine, threonine, tryptophan, tyrosine, valine]
+                node.features[FEATURENAME_POLARITYDIFFERENCE] = numpy.zeros(len(atom.residue.amino_acid.polarity.onehot))
 
     @staticmethod
     def _set_pssm(graph: Graph, variant_residue: Residue,
                   wildtype_amino_acid: AminoAcid, variant_amino_acid: AminoAcid):
->>>>>>> c0bff28d
 
         for node in graph.nodes:
-            residue = node.id
-
-            pssm_row = residue.get_pssm()
-
-            pssm_value = [
-                pssm_row.conservations[amino_acid]
-                for amino_acid in SingleResidueVariantResidueQuery.amino_acid_order
-            ]
-
-            if residue == variant_residue:
-
-<<<<<<< HEAD
-                graph.nodes[node_name][
-                    FEATURENAME_PSSMDIFFERENCE
-                ] = pssm_row.get_conservation(
-                    variant_amino_acid
-                ) - pssm_row.get_conservation(
-                    wildtype_amino_acid
-                )
-
-                graph.nodes[node_name][
-                    FEATURENAME_PSSMWILDTYPE
-                ] = pssm_row.get_conservation(wildtype_amino_acid)
-                graph.nodes[node_name][
-                    FEATURENAME_PSSMVARIANT
-                ] = pssm_row.get_conservation(variant_amino_acid)
-            else:
-                graph.nodes[node_name][FEATURENAME_PSSMDIFFERENCE] = 0.0
-                graph.nodes[node_name][
-                    FEATURENAME_PSSMWILDTYPE
-                ] = pssm_row.get_conservation(residue.amino_acid)
-                graph.nodes[node_name][
-                    FEATURENAME_PSSMVARIANT
-                ] = pssm_row.get_conservation(residue.amino_acid)
-
-            graph.nodes[node_name][
-                FEATURENAME_INFORMATIONCONTENT
-            ] = pssm_row.information_content
-            graph.nodes[node_name][FEATURENAME_PSSM] = pssm_value
-
-    @staticmethod
-    def _set_conservation(
-        graph: Graph,
-        node_name_residues: Dict[str, Residue],
-        variant_residue: Residue,
-        wildtype_conservation: float,
-        variant_conservation: float,
-    ):
-
-        for node_name, residue in node_name_residues.items():
-
-            if residue == variant_residue:
-                difference = variant_conservation - wildtype_conservation
-=======
+            atom = node.id
+
+            pssm_row = atom.residue.get_pssm()
+            pssm_value = [pssm_row.conservations[amino_acid]
+                          for amino_acid in SingleResidueVariantAtomicQuery.amino_acid_order]
+
+            if atom.residue == variant_residue:
+
                 node.features[FEATURENAME_PSSMDIFFERENCE] = pssm_row.get_conservation(variant_amino_acid) - \
-                                                                     pssm_row.get_conservation(wildtype_amino_acid)
+                                                            pssm_row.get_conservation(wildtype_amino_acid)
 
                 node.features[FEATURENAME_PSSMWILDTYPE] = pssm_row.get_conservation(wildtype_amino_acid)
                 node.features[FEATURENAME_PSSMVARIANT] = pssm_row.get_conservation(variant_amino_acid)
->>>>>>> c0bff28d
             else:
                 node.features[FEATURENAME_PSSMDIFFERENCE] = 0.0
-                node.features[FEATURENAME_PSSMWILDTYPE] = pssm_row.get_conservation(residue.amino_acid)
-                node.features[FEATURENAME_PSSMVARIANT] = pssm_row.get_conservation(residue.amino_acid)
+                node.features[FEATURENAME_PSSMWILDTYPE] = pssm_row.get_conservation(atom.residue.amino_acid)
+                node.features[FEATURENAME_PSSMVARIANT] = pssm_row.get_conservation(atom.residue.amino_acid)
 
             node.features[FEATURENAME_INFORMATIONCONTENT] = pssm_row.information_content
             node.features[FEATURENAME_PSSM] = pssm_value
 
-    def build_graph(self) -> Graph:
-        # pylint: disable=too-many-locals
-        # pylint: disable=protected-access
-        # load pdb strucure
-        pdb = pdb2sql.pdb2sql(self._pdb_path)
-
-        try:
-            structure = get_structure(pdb, self.model_id)
-        finally:
-            pdb._close()
-
-        # read the pssm
-        if self._pssm_paths is not None:
-            for chain in structure.chains:
-                if chain.id in self._pssm_paths:
-                    pssm_path = self._pssm_paths[chain.id]
-
-                    with open(pssm_path, "rt", encoding = "utf-8") as f:
-                        chain.pssm = parse_pssm(f, chain)
-
-        # find the variant residue
-        variant_residues = [
-            r
-            for r in structure.get_chain(self._chain_id).residues
-            if r.number == self._residue_number
-            and r.insertion_code == self._insertion_code
-        ]
-        if len(variant_residues) == 0:
-            raise ValueError(
-                "Residue {self._chain_id}:{self.residue_id} not found in {self._pdb_path}"
-            )
-        variant_residue = variant_residues[0]
-
-        # get the residues and atoms involved
-        residues = get_surrounding_residues(structure, variant_residue, self._radius)
-        residues.add(variant_residue)
-        atoms = []
-        for residue in residues:
-            if residue.amino_acid is not None:
-                atoms.extend(residue.atoms)
-
-<<<<<<< HEAD
-        # build a graph and keep track of how we named the nodes
-        node_name_residues = {}
-        graph = Graph(self.get_query_id(), self.targets)
-
-        # find neighbouring atoms
-        atom_positions = [atom.position for atom in atoms]
-        distances = distance_matrix(atom_positions, atom_positions, p=2)
-        neighbours = numpy.logical_and(
-            distances < self._external_distance_cutoff, distances > 0.0
-        )
-
-        # iterate over every pair of neighbouring atoms
-        for atom1_index, atom2_index in numpy.transpose(numpy.nonzero(neighbours)):
-            if atom1_index != atom2_index:  # do not pair an atom with itself
-
-                atom_distance = distances[atom1_index, atom2_index]
-
-                atom1 = atoms[atom1_index]
-                atom2 = atoms[atom2_index]
-
-                if atom1.residue != atom2.residue:  # do not connect a residue to itself
-
-                    residue1 = atom1.residue
-                    residue2 = atom2.residue
-
-                    residue1_key = self._get_residue_node_key(residue1)
-                    residue2_key = self._get_residue_node_key(residue2)
-
-                    node_name_residues[residue1_key] = residue1
-                    node_name_residues[residue2_key] = residue2
-
-                    # add the edge if not already
-                    if not graph.has_edge(residue1_key, residue2_key):
-                        graph.add_edge(residue1_key, residue2_key)
-                        graph.edges[residue1_key, residue2_key][
-                            FEATURENAME_EDGETYPE
-                        ] = EDGETYPE_INTERFACE
-
-                    # covalent bond overrided non-covalent
-                    if self._is_covalent_bond(atom1, atom2, atom_distance):
-                        graph.edges[residue1_key, residue2_key][
-                            FEATURENAME_EDGETYPE
-                        ] = EDGETYPE_INTERNAL
-
-                    # feature to hold whether the two residues are of the same
-                    # chain
-                    graph.edges[residue1_key, residue2_key][
-                        FEATURENAME_EDGESAMECHAIN
-                    ] = float(atom1.residue.chain == atom2.residue.chain)
-
-                    # Make sure we take the shortest distance
-                    if (
-                        FEATURENAME_EDGEDISTANCE
-                        not in graph.edges[residue1_key, residue2_key]
-                    ):
-                        graph.edges[residue1_key, residue2_key][
-                            FEATURENAME_EDGEDISTANCE
-                        ] = atom_distance
-
-                    elif (
-                        graph.edges[residue1_key, residue2_key][
-                            FEATURENAME_EDGEDISTANCE
-                        ]
-                        > atom_distance
-                    ):
-                        graph.edges[residue1_key, residue2_key][
-                            FEATURENAME_EDGEDISTANCE
-                        ] = atom_distance
-
-        # set the node features
-        self._set_amino_acid_properties(
-            graph,
-            node_name_residues,
-            variant_residue,
-            self._wildtype_amino_acid,
-            self._variant_amino_acid,
-        )
-        self._set_sasa(graph, node_name_residues, self._pdb_path)
-
-        self._set_pssm(
-            graph,
-            node_name_residues,
-            variant_residue,
-            self._wildtype_amino_acid,
-            self._variant_amino_acid,
-        )
-        self._set_conservation(
-            graph,
-            node_name_residues,
-            variant_residue,
-            self._wildtype_conservation,
-            self._variant_conservation,
-        )
-=======
-        # get the contacts
-        contacts = get_residue_contacts(residues)
-
-        # build the graph
-        graph = self._build_graph_from_contacts(self.get_query_id(), contacts, self._external_distance_cutoff)
-        self._set_graph_targets(graph)
-
-        # add edge features
-        for edge in graph.edges:
-
-            contact = edge.id
-
-            edge.features[FEATURENAME_EDGEDISTANCE] = contact.distance
-            edge.features[FEATURENAME_EDGEVANDERWAALS] = contact.vanderwaals_potential
-            edge.features[FEATURENAME_EDGECOULOMB] = contact.electrostatic_potential
-
-        # set the node features
-        self._set_amino_acid_properties(graph, variant_residue, self._wildtype_amino_acid, self._variant_amino_acid)
-        self._set_sasa(graph, self._pdb_path)
-        self._set_pssm(graph, variant_residue, self._wildtype_amino_acid, self._variant_amino_acid)
->>>>>>> c0bff28d
-
-        return graph
-
-
-class SingleResidueVariantAtomicQuery(Query):
-    "creates an atomic graph for a single residue variant in a pdb file"
-<<<<<<< HEAD
+    @staticmethod
+    def _set_sasa(graph: Graph, pdb_path: str):
+
+        structure = freesasa.Structure(pdb_path)
+        result = freesasa.calc(structure)
+
+        for node in graph.nodes:
+            atom = node.id
+
+            if atom.element == "H":  # freeSASA doesn't have these
+                area = 0.0
+            else:
+                select_str = (
+                    f"atom, (name {atom.name}) and (resi {atom.residue.number_string}) and (chain {atom.residue.chain.id})"
+                )
+                area = freesasa.selectArea(select_str, structure, result)["atom"]
+
+            if numpy.isnan(area):
+                raise ValueError(f"freesasa returned {area} for {pdb_path}:{atom}")
+
+            node.features[FEATURENAME_SASA] = area
+
+
+class ProteinProteinInterfaceAtomicQuery(Query):
+    "a query that builds atom-based graphs, using the residues at a protein-protein interface"
     # pylint: disable=too-many-arguments
 
     def __init__(
         self,
         pdb_path: str,
-        chain_id: str,
-        residue_number: int,
-        insertion_code: str,
-        wildtype_amino_acid: AminoAcid,
-        variant_amino_acid: AminoAcid,
+        chain_id1: str,
+        chain_id2: str,
         pssm_paths: Optional[Dict[str, str]] = None,
-        wildtype_conservation: Optional[float] = None,
-        variant_conservation: Optional[float] = None,
-        radius: Optional[float] = 10.0,
-        external_distance_cutoff: Optional[float] = 4.5,
+        interface_distance_cutoff: Optional[float] = 8.5,
         internal_distance_cutoff: Optional[float] = 3.0,
         targets: Optional[Dict[str, float]] = None,
     ):
         """
         Args:
             pdb_path(str): the path to the pdb file
-
-            chain_id(str): the pdb chain identifier of the variant residue
-
-            residue_number(int): the number of the variant residue
-
-            insertion_code(str): the insertion code of the variant residue, set to None if not applicable
-
-            wildtype_amino_acid(deeprank amino acid object): the wildtype amino acid
-
-            variant_amino_acid(deeprank amino acid object): the variant amino acid
-
+            chain_id1(str): the pdb chain identifier of the first protein of interest
+            chain_id2(str): the pdb chain identifier of the second protein of interest
             pssm_paths(dict(str,str), optional): the paths to the pssm files, per chain identifier
-
-            wildtype_conservation(float): conservation value for the wildtype
-
-            variant_conservation(float): conservation value for the variant
-
-            radius(float): in Ångström, determines how many residues will be included in the graph
-
-            external_distance_cutoff(float): max distance in Ångström between a pair of atoms to consider
-            them as an external edge in the graph
-
-            internal_distance_cutoff(float): max distance in Ångström between a pair of atoms to consider
-            them as an internal edge in the graph (must be shorter than external)
-
-            targets(dict(str,float)): named target values associated with this query
-=======
-
-    def __init__(self, pdb_path: str, chain_id: str, residue_number: int, insertion_code: str,
-                 wildtype_amino_acid: AminoAcid, variant_amino_acid: AminoAcid,
-                 pssm_paths: Optional[Dict[str, str]] = None,
-                 radius: Optional[float] = 10.0,
-                 external_distance_cutoff: Optional[float] = 4.5,
-                 internal_distance_cutoff: Optional[float] = 3.0, targets: Optional[Dict[str, float]] = None):
-        """
-            Args:
-                pdb_path(str): the path to the pdb file
-                chain_id(str): the pdb chain identifier of the variant residue
-                residue_number(int): the number of the variant residue
-                insertion_code(str): the insertion code of the variant residue, set to None if not applicable
-                wildtype_amino_acid(deeprank amino acid object): the wildtype amino acid
-                variant_amino_acid(deeprank amino acid object): the variant amino acid
-                pssm_paths(dict(str,str), optional): the paths to the pssm files, per chain identifier
-                radius(float): in Ångström, determines how many residues will be included in the graph
-                external_distance_cutoff(float): max distance in Ångström between a pair of atoms to consider them as an external edge in the graph
-                internal_distance_cutoff(float): max distance in Ångström between a pair of atoms to consider them as an internal edge in the graph (must be shorter than external)
-                targets(dict(str,float)): named target values associated with this query
->>>>>>> c0bff28d
-        """
+            interface_distance_cutoff(float): max distance in Ångström between two interacting residues of the two proteins
+            internal_distance_cutoff(float): max distance in Ångström between two interacting residues within the same protein
+            targets(dict, optional): named target values associated with this query
+        """
+
+        model_id = os.path.splitext(os.path.basename(pdb_path))[0]
+
+        Query.__init__(self, model_id, targets)
 
         self._pdb_path = pdb_path
+
+        self._chain_id1 = chain_id1
+        self._chain_id2 = chain_id2
+
         self._pssm_paths = pssm_paths
 
-        model_id = os.path.splitext(os.path.basename(pdb_path))[0]
-
-        Query.__init__(self, model_id, targets)
-
-        self._chain_id = chain_id
-        self._residue_number = residue_number
-        self._insertion_code = insertion_code
-        self._wildtype_amino_acid = wildtype_amino_acid
-        self._variant_amino_acid = variant_amino_acid
-
-        self._radius = radius
-
-        if external_distance_cutoff < internal_distance_cutoff:
-            raise ValueError(
-                "this query is not supported with internal distance cutoff shorter than external distance cutoff"
-            )
-
-        self._external_distance_cutoff = external_distance_cutoff
+        self._interface_distance_cutoff = interface_distance_cutoff
         self._internal_distance_cutoff = internal_distance_cutoff
 
-    @property
-    def residue_id(self) -> str:
-        "string representation of the residue number and insertion code"
-
-        if self._insertion_code is not None:
-            return f"{self._residue_number}{self._insertion_code}"
-        
-        return str(self._residue_number)
-
-    def get_query_id(self):
-        return f"{self.model_id}:{self._chain_id}:{self.residue_id}:{self._wildtype_amino_acid.name}->{self._variant_amino_acid.name}"
-
-    def __eq__(self, other):
+    def get_query_id(self) -> str:
+        return f"atom-ppi-{self.model_id}:{self._chain_id1}-{self._chain_id2}"
+
+    def __eq__(self, other) -> bool:
         return (
             isinstance(self, type(other))
             and self.model_id == other.model_id
-            and self._chain_id == other._chain_id
-            and self.residue_id == other.residue_id
-            and self._wildtype_amino_acid == other._wildtype_amino_acid
-            and self._variant_amino_acid == other._variant_amino_acid
+            and {self._chain_id1, self._chain_id2}
+            == {other._chain_id1, other._chain_id2}
         )
 
-    def __hash__(self):
-        return hash(
-            (
-                self.model_id,
-                self._chain_id,
-                self.residue_id,
-                self._wildtype_amino_acid,
-                self._variant_amino_acid,
-            )
+    def __hash__(self) -> hash:
+        return hash((self.model_id, tuple(sorted([self._chain_id1, self._chain_id2]))))
+
+    @staticmethod
+    def _residue_is_valid(residue: Residue) -> bool:
+        if residue.amino_acid is None:
+            return False
+
+        if residue not in residue.chain.pssm:
+            _log.debug("%s not in pssm", residue)
+            return False
+
+        return True
+
+    def build_graph(self) -> Graph:
+        """Builds the residue graph.
+
+        Returns(deeprank graph object): the resulting graph
+        """
+
+        # get residues from the pdb
+        interface_pairs = get_residue_contact_pairs(
+            self._pdb_path,
+            self.model_id,
+            self._chain_id1,
+            self._chain_id2,
+            self._interface_distance_cutoff,
         )
-
-    @staticmethod
-    def _get_atom_node_key(atom):
-        """Pickle has problems serializing the graph when the nodes are atoms,
-        so use this function to generate an unique key for the atom"""
-
-        # This should include the model, chain, residue and atom
-        return str(atom)
-
-    def build_graph(self) -> Graph:
-        # pylint: disable=too-many-locals
-        # pylint: disable=too-many-statements
-        # pylint: disable=protected-access
-
-        # load pdb strucure
-        pdb = pdb2sql.pdb2sql(self._pdb_path)
-
-        try:
-            structure = get_structure(pdb, self.model_id)
-        finally:
-            pdb._close()
+        if len(interface_pairs) == 0:
+            raise ValueError("no interface residues found")
+
+        # get all atoms in the selection
+        atoms_selected = set([])
+        for residue1, residue2 in interface_pairs:
+            atoms_selected |= set(residue1.atoms)
+            atoms_selected |= set(residue2.atoms)
+        atoms_selected = list(atoms_selected)
+
+        # get the contacts between the atoms
+        contacts = get_atomic_contacts(atoms_selected)
+
+        # build the graph
+        graph = self._build_graph_from_contacts(self.get_query_id(), contacts, self._interface_distance_cutoff)
+        self._set_graph_targets(graph)
+
+        model = contacts[0].atom1.residue.chain.model
+        chain1 = model.get_chain(self._chain_id1)
+        chain2 = model.get_chain(self._chain_id2)
 
         # read the pssm
         if self._pssm_paths is not None:
-            for chain in structure.chains:
-                if chain.id in self._pssm_paths:
-                    pssm_path = self._pssm_paths[chain.id]
-
-                    with open(pssm_path, "rt", encoding = "utf-8") as f:
-                        chain.pssm = parse_pssm(f, chain)
-
-        # find the variant residue
-        variant_residues = [
-            r
-            for r in structure.get_chain(self._chain_id).residues
-            if r.number == self._residue_number
-            and r.insertion_code == self._insertion_code
-        ]
-        if len(variant_residues) == 0:
-            raise ValueError(
-                "Residue {self._chain_id}:{self.residue_id} not found in {self._pdb_path}"
-            )
-        variant_residue = variant_residues[0]
-
-        # get the residues and atoms involved
-        residues = get_surrounding_residues(structure, variant_residue, self._radius)
-        residues.add(variant_residue)
-        atoms = []
-        for residue in residues:
-            if residue.amino_acid is not None:
-                atoms.extend(residue.atoms)
-
-<<<<<<< HEAD
-        # build a graph and keep track of how we named the nodes
-        node_name_atoms = {}
-        graph = Graph(self.get_query_id(), self.targets)
-
-        # find neighbouring atoms
-        atom_positions = [atom.position for atom in atoms]
-        distances = distance_matrix(atom_positions, atom_positions, p=2)
-        neighbours = numpy.logical_and(
-            distances < self._external_distance_cutoff, distances > 0.0
-        )
-
-        # initialize these recording dictionaries
-        atom_vanderwaals_parameters = {}
-        atom_charges = {}
-        chain_codes = {}
-=======
-        # get the contacts
-        contacts = get_atomic_contacts(atoms)
->>>>>>> c0bff28d
-
-        # build the graph
-        graph = self._build_graph_from_contacts(self.get_query_id(), contacts, self._external_distance_cutoff)
-        self._set_graph_targets(graph)
-
-        # set edge features
+            for chain in (chain1, chain2):
+                pssm_path = self._pssm_paths[chain.id]
+
+                with open(pssm_path, "rt") as f:
+                    chain.pssm = parse_pssm(f, chain)
+
+        # build sasa structures
+        sasa_structures = {chain1: freesasa.Structure(), chain2: freesasa.Structure()}
+        sasa_structure_both = freesasa.Structure()
+        for residue in chain1.residues:
+            for atom in residue.atoms:
+                sasa_structures[chain1].addAtom(atom.name, atom.residue.amino_acid.three_letter_code,
+                                                atom.residue.number, atom.residue.chain.id,
+                                                atom.position[0], atom.position[1], atom.position[2])
+                sasa_structure_both.addAtom(atom.name, atom.residue.amino_acid.three_letter_code,
+                                            atom.residue.number, atom.residue.chain.id,
+                                            atom.position[0], atom.position[1], atom.position[2])
+
+        for residue in chain2.residues:
+            for atom in residue.atoms:
+                sasa_structures[chain2].addAtom(atom.name, atom.residue.amino_acid.three_letter_code,
+                                                atom.residue.number, atom.residue.chain.id,
+                                                atom.position[0], atom.position[1], atom.position[2])
+                sasa_structure_both.addAtom(atom.name, atom.residue.amino_acid.three_letter_code,
+                                            atom.residue.number, atom.residue.chain.id,
+                                            atom.position[0], atom.position[1], atom.position[2])
+
+        sasa_results = {chain1: freesasa.calc(sasa_structures[chain1]),
+                        chain2: freesasa.calc(sasa_structures[chain2])}
+        sasa_result_both = freesasa.calc(sasa_structure_both)
+
+        # give each chain a numerical value
+        chain_codes = {chain1: 0.0, chain2: 1.0}
+
+        # add edge features
         for edge in graph.edges:
             contact = edge.id
-            atom1 = contact.atom1
-            atom2 = contact.atom2
+            if contact.atom1.residue.chain == contact.atom2.residue.chain:
+                edge.features[FEATURENAME_EDGETYPE] = EDGETYPE_INTERNAL
+            else:
+                edge.features[FEATURENAME_EDGETYPE] = EDGETYPE_INTERFACE
 
             edge.features[FEATURENAME_EDGEDISTANCE] = contact.distance
-            edge.features[FEATURENAME_EDGEVANDERWAALS] = contact.vanderwaals_potential
-            edge.features[FEATURENAME_EDGECOULOMB] = contact.electrostatic_potential
-
-<<<<<<< HEAD
-                atom1 = atoms[atom1_index]
-                atom2 = atoms[atom2_index]
-
-                try:
-                    for atom in [atom1, atom2]:
-                        atom_vanderwaals_parameters[
-                            atom
-                        ] = atomic_forcefield.get_vanderwaals_parameters(atom)
-                        atom_charges[atom] = atomic_forcefield.get_charge(atom)
-
-                except UnknownAtomError as e:
-                    # if one of the atoms has no forcefield parameters, do not
-                    # include this edge
-                    _log.warning(str(e))
-                    continue
-
-                atom1_key = SingleResidueVariantAtomicQuery._get_atom_node_key(atom1)
-                atom2_key = SingleResidueVariantAtomicQuery._get_atom_node_key(atom2)
-
-                # connect the atoms and set the distance
-                graph.add_edge(atom1_key, atom2_key)
-
-                if distance < self._internal_distance_cutoff:
-                    graph.edges[atom1_key, atom2_key][
-                        FEATURENAME_EDGETYPE
-                    ] = EDGETYPE_INTERNAL
-                else:
-                    graph.edges[atom1_key, atom2_key][
-                        FEATURENAME_EDGETYPE
-                    ] = EDGETYPE_INTERFACE
-
-                graph.edges[atom1_key, atom2_key][FEATURENAME_EDGEDISTANCE] = distance
-
-                graph.edges[atom1_key, atom2_key][FEATURENAME_EDGESAMECHAIN] = float(
-                    atom1.residue.chain == atom2.residue.chain
-                )
-
-                # set the positions of the atoms
-                graph.nodes[atom1_key][FEATURENAME_POSITION] = atom1.position
-                graph.nodes[atom2_key][FEATURENAME_POSITION] = atom2.position
-                graph.nodes[atom1_key][FEATURENAME_CHAIN] = chain_codes[
-                    atom1.residue.chain
-                ]
-                graph.nodes[atom2_key][FEATURENAME_CHAIN] = chain_codes[
-                    atom2.residue.chain
-                ]
-
-                node_name_atoms[atom1_key] = atom1
-                node_name_atoms[atom2_key] = atom2
-
-        # set additional features
-        SingleResidueVariantAtomicQuery._set_charges(
-            graph, node_name_atoms, atom_charges
-        )
-        SingleResidueVariantAtomicQuery._set_coulomb(
-            graph, node_name_atoms, atom_charges, self._external_distance_cutoff
-        )
-        SingleResidueVariantAtomicQuery._set_vanderwaals(
-            graph, node_name_atoms, atom_vanderwaals_parameters
-        )
-
-        SingleResidueVariantAtomicQuery._set_pssm(
-            graph,
-            node_name_atoms,
-            variant_residue,
-            self._wildtype_amino_acid,
-            self._variant_amino_acid,
-        )
-        SingleResidueVariantAtomicQuery._set_conservation(
-            graph,
-            node_name_atoms,
-            variant_residue,
-            self._wildtype_conservation,
-            self._variant_conservation,
-        )
-
-        SingleResidueVariantAtomicQuery._set_sasa(
-            graph, node_name_atoms, self._pdb_path
-        )
-
-        SingleResidueVariantAtomicQuery._set_amino_acid(
-            graph,
-            node_name_atoms,
-            variant_residue,
-            self._wildtype_amino_acid,
-            self._variant_amino_acid,
-        )
-=======
-        # set node features
-        SingleResidueVariantAtomicQuery._set_pssm(graph, variant_residue,
-                                                  self._wildtype_amino_acid, self._variant_amino_acid)
-
-        SingleResidueVariantAtomicQuery._set_sasa(graph, self._pdb_path)
-
-        SingleResidueVariantAtomicQuery._set_amino_acid(graph, variant_residue, self._wildtype_amino_acid, self._variant_amino_acid)
->>>>>>> c0bff28d
+
+        # add the node features
+        for node in graph.nodes:
+            atom = node.id
+            residue = atom.residue
+
+            pssm_row = residue.get_pssm()
+            pssm_value = [
+                pssm_row.conservations[amino_acid]
+                for amino_acid in self.amino_acid_order
+            ]
+
+            node.features[FEATURENAME_CHAIN] = chain_codes[residue.chain]
+            node.features[FEATURENAME_POSITION] = atom.position
+            node.features[FEATURENAME_AMINOACID] = residue.amino_acid.onehot
+            node.features[FEATURENAME_CHARGE] = atomic_forcefield.get_charge(atom)
+            node.features[FEATURENAME_POLARITY] = residue.amino_acid.polarity.onehot
+
+            select_str = ('atom, (name %s) and (resi %s) and (chain %s)' % (atom.name, residue.number_string, residue.chain.id),)
+            area_unbound = freesasa.selectArea(select_str, sasa_structures[residue.chain], sasa_results[residue.chain])['atom']
+            area_bound = freesasa.selectArea(select_str, sasa_structure_both, sasa_result_both)['atom']
+            node.features[FEATURENAME_BURIEDSURFACEAREA] = area_unbound - area_bound
+
+            if self._pssm_paths is not None:
+                node.features[FEATURENAME_PSSM] = pssm_value
+                node.features[FEATURENAME_CONSERVATION] = pssm_row.conservations[residue.amino_acid]
+                node.features[FEATURENAME_INFORMATIONCONTENT] = pssm_row.information_content
 
         return graph
 
@@ -919,309 +800,9 @@
         valine,
     ]
 
-    @staticmethod
-<<<<<<< HEAD
-    def _set_amino_acid(
-        graph: Graph,
-        node_name_atoms: Dict[str, Atom],
-        variant_residue: Residue,
-        wildtype_amino_acid: AminoAcid,
-        variant_amino_acid: AminoAcid,
-    ):
-=======
-    def _set_amino_acid(graph: Graph, variant_residue: Residue,
-                        wildtype_amino_acid: AminoAcid, variant_amino_acid: AminoAcid):
->>>>>>> c0bff28d
-
-        for node in graph.nodes:
-            atom = node.id
-
-            node.features[FEATURENAME_POSITION] = atom.position
-
-            if atom.residue == variant_residue:
-
-<<<<<<< HEAD
-                graph.nodes[node_name][
-                    FEATURENAME_AMINOACID
-                ] = wildtype_amino_acid.onehot
-                graph.nodes[node_name][
-                    FEATURENAME_VARIANTAMINOACID
-                ] = variant_amino_acid.onehot
-                graph.nodes[node_name][FEATURENAME_SIZEDIFFERENCE] = (
-                    variant_amino_acid.size - wildtype_amino_acid.size
-                )
-                graph.nodes[node_name][FEATURENAME_POLARITYDIFFERENCE] = (
-                    variant_amino_acid.polarity.onehot
-                    - wildtype_amino_acid.polarity.onehot
-                )
-            else:
-                graph.nodes[node_name][
-                    FEATURENAME_AMINOACID
-                ] = atom.residue.amino_acid.onehot
-                graph.nodes[node_name][FEATURENAME_VARIANTAMINOACID] = numpy.zeros(
-                    len(atom.residue.amino_acid.onehot)
-                )
-                graph.nodes[node_name][FEATURENAME_SIZEDIFFERENCE] = 0
-                graph.nodes[node_name][FEATURENAME_POLARITYDIFFERENCE] = numpy.zeros(
-                    len(atom.residue.amino_acid.polarity.onehot)
-                )
-
-    @staticmethod
-    def _set_pssm(
-        graph: Graph,
-        node_name_atoms: Dict[str, Atom],
-        variant_residue: Residue,
-        wildtype_amino_acid: AminoAcid,
-        variant_amino_acid: AminoAcid,
-    ):
-=======
-                node.features[FEATURENAME_AMINOACID] = wildtype_amino_acid.onehot
-                node.features[FEATURENAME_VARIANTAMINOACID] = variant_amino_acid.onehot
-                node.features[FEATURENAME_SIZEDIFFERENCE] = variant_amino_acid.size - wildtype_amino_acid.size
-                node.features[FEATURENAME_POLARITYDIFFERENCE] = variant_amino_acid.polarity.onehot - wildtype_amino_acid.polarity.onehot
-            else:
-                node.features[FEATURENAME_AMINOACID] = atom.residue.amino_acid.onehot
-                node.features[FEATURENAME_VARIANTAMINOACID] = numpy.zeros(len(atom.residue.amino_acid.onehot))
-                node.features[FEATURENAME_SIZEDIFFERENCE] = 0
-                node.features[FEATURENAME_POLARITYDIFFERENCE] = numpy.zeros(len(atom.residue.amino_acid.polarity.onehot))
-
-    @staticmethod
-    def _set_pssm(graph: Graph, variant_residue: Residue,
-                  wildtype_amino_acid: AminoAcid, variant_amino_acid: AminoAcid):
->>>>>>> c0bff28d
-
-        for node in graph.nodes:
-            atom = node.id
-
-<<<<<<< HEAD
-            pssm_value = [
-                pssm_row.conservations[amino_acid]
-                for amino_acid in SingleResidueVariantAtomicQuery.amino_acid_order
-            ]
-
-            if atom.residue == variant_residue:
-
-                graph.nodes[node_name][
-                    FEATURENAME_PSSMDIFFERENCE
-                ] = pssm_row.get_conservation(
-                    variant_amino_acid
-                ) - pssm_row.get_conservation(
-                    wildtype_amino_acid
-                )
-
-                graph.nodes[node_name][
-                    FEATURENAME_PSSMWILDTYPE
-                ] = pssm_row.get_conservation(wildtype_amino_acid)
-                graph.nodes[node_name][
-                    FEATURENAME_PSSMVARIANT
-                ] = pssm_row.get_conservation(variant_amino_acid)
-            else:
-                graph.nodes[node_name][FEATURENAME_PSSMDIFFERENCE] = 0.0
-                graph.nodes[node_name][
-                    FEATURENAME_PSSMWILDTYPE
-                ] = pssm_row.get_conservation(atom.residue.amino_acid)
-                graph.nodes[node_name][
-                    FEATURENAME_PSSMVARIANT
-                ] = pssm_row.get_conservation(atom.residue.amino_acid)
-
-            graph.nodes[node_name][
-                FEATURENAME_INFORMATIONCONTENT
-            ] = pssm_row.information_content
-            graph.nodes[node_name][FEATURENAME_PSSM] = pssm_value
-
-    @staticmethod
-    def _set_conservation(
-        graph: Graph,
-        node_name_atoms: Dict[str, Atom],
-        variant_residue: Residue,
-        wildtype_conservation: float,
-        variant_conservation: float,
-    ):
-
-        for node_name, atom in node_name_atoms.items():
-
-            if atom.residue == variant_residue:
-                difference = variant_conservation - wildtype_conservation
-=======
-            pssm_row = atom.residue.get_pssm()
-            pssm_value = [pssm_row.conservations[amino_acid]
-                          for amino_acid in SingleResidueVariantAtomicQuery.amino_acid_order]
-
-            if atom.residue == variant_residue:
-
-                node.features[FEATURENAME_PSSMDIFFERENCE] = pssm_row.get_conservation(variant_amino_acid) - \
-                                                            pssm_row.get_conservation(wildtype_amino_acid)
-
-                node.features[FEATURENAME_PSSMWILDTYPE] = pssm_row.get_conservation(wildtype_amino_acid)
-                node.features[FEATURENAME_PSSMVARIANT] = pssm_row.get_conservation(variant_amino_acid)
->>>>>>> c0bff28d
-            else:
-                node.features[FEATURENAME_PSSMDIFFERENCE] = 0.0
-                node.features[FEATURENAME_PSSMWILDTYPE] = pssm_row.get_conservation(atom.residue.amino_acid)
-                node.features[FEATURENAME_PSSMVARIANT] = pssm_row.get_conservation(atom.residue.amino_acid)
-
-            node.features[FEATURENAME_INFORMATIONCONTENT] = pssm_row.information_content
-            node.features[FEATURENAME_PSSM] = pssm_value
-
-    @staticmethod
-    def _set_sasa(graph: Graph, pdb_path: str):
-
-        structure = freesasa.Structure(pdb_path)
-        result = freesasa.calc(structure)
-
-        for node in graph.nodes:
-            atom = node.id
-
-            if atom.element == "H":  # freeSASA doesn't have these
-                area = 0.0
-            else:
-                select_str = (
-                    f"atom, (name {atom.name}) and (resi {atom.residue.number_string}) and (chain {atom.residue.chain.id})"
-                )
-                area = freesasa.selectArea(select_str, structure, result)["atom"]
-
-            if numpy.isnan(area):
-                raise ValueError(f"freesasa returned {area} for {pdb_path}:{atom}")
-
-<<<<<<< HEAD
-            graph.nodes[node_name][FEATURENAME_SASA] = area
-
-    @staticmethod
-    def _set_charges(
-        graph: Graph, node_name_atoms: Dict[str, Atom], charges: Dict[Atom, float]
-    ):
-        for node_name in graph.nodes:
-            atom = node_name_atoms[node_name]
-            graph.nodes[node_name][FEATURENAME_CHARGE] = charges[atom]
-
-    @staticmethod
-    def _set_coulomb(
-        graph: Graph,
-        node_name_atoms: Dict[str, Atom],
-        charges: Dict[Atom, float],
-        max_interatomic_distance: float,
-    ):
-    # pylint: disable=too-many-locals
-
-        # get the edges
-        edge_keys = []
-        edge_count = len(graph.edges)
-        charges1 = numpy.empty(edge_count)
-        charges2 = numpy.empty(edge_count)
-        edge_distances = numpy.empty(edge_count)
-        for edge_index, ((atom1_name, atom2_name), edge) in enumerate(
-            graph.edges.items()
-        ):
-            atom1 = node_name_atoms[atom1_name]
-            atom2 = node_name_atoms[atom2_name]
-            edge_keys.append((atom1_name, atom2_name))
-
-            charges1[edge_index] = charges[atom1]
-            charges2[edge_index] = charges[atom2]
-
-            edge_distances[edge_index] = edge[FEATURENAME_EDGEDISTANCE]
-
-        # calculate coulomb potentials
-        coulomb_constant_factor = COULOMB_CONSTANT / EPSILON0
-
-        coulomb_radius_factors = numpy.square(
-            numpy.ones(edge_count)
-            - numpy.square(edge_distances / max_interatomic_distance)
-        )
-
-        coulomb_potentials = (
-            charges1
-            * charges2
-            * coulomb_constant_factor
-            / edge_distances
-            * coulomb_radius_factors
-        )
-
-        # set the values to the edges
-        for index, potential in enumerate(coulomb_potentials):
-            graph.edges[edge_keys[index]][FEATURENAME_EDGECOULOMB] = potential
-
-    @staticmethod
-    def _set_vanderwaals(
-        graph: Graph,
-        node_name_atoms: Dict[str, Atom],
-        vanderwaals_parameters: Dict[Atom, VanderwaalsParam],
-    ):
-    # pylint: disable=too-many-locals
-
-        edge_keys = []
-        edge_count = len(graph.edges)
-        sigmas = numpy.empty(edge_count)
-        epsilons = numpy.empty(edge_count)
-        edge_distances = numpy.empty(edge_count)
-        for edge_index, ((atom1_name, atom2_name), edge) in enumerate(
-            graph.edges.items()
-        ):
-            atom1 = node_name_atoms[atom1_name]
-            atom2 = node_name_atoms[atom2_name]
-            edge_keys.append((atom1_name, atom2_name))
-
-            vanderwaals_parameters1 = vanderwaals_parameters[atom1]
-            vanderwaals_parameters2 = vanderwaals_parameters[atom2]
-
-            if atom1.residue.chain != atom2.residue.chain:
-
-                # intermolecular
-                sigma1 = vanderwaals_parameters1.inter_sigma
-                sigma2 = vanderwaals_parameters2.inter_sigma
-                epsilon1 = vanderwaals_parameters1.inter_epsilon
-                epsilon2 = vanderwaals_parameters2.inter_epsilon
-            else:
-                # intramolecular
-                sigma1 = vanderwaals_parameters1.intra_sigma
-                sigma2 = vanderwaals_parameters2.intra_sigma
-                epsilon1 = vanderwaals_parameters1.intra_epsilon
-                epsilon2 = vanderwaals_parameters2.intra_epsilon
-
-            sigmas[edge_index] = 0.5 * (sigma1 + sigma2)
-            epsilons[edge_index] = numpy.sqrt(epsilon1 * epsilon2)
-
-            edge_distances[edge_index] = edge[FEATURENAME_EDGEDISTANCE]
-
-        # calculate potentials
-        vanderwaals_constant_factor = (
-            SQUARED_VANDERWAALS_DISTANCE_OFF - SQUARED_VANDERWAALS_DISTANCE_ON
-        ) ** 3
-
-        indices_tooclose = numpy.nonzero(edge_distances < VANDERWAALS_DISTANCE_ON)
-        indices_toofar = numpy.nonzero(edge_distances > VANDERWAALS_DISTANCE_OFF)
-
-        squared_distances = numpy.square(edge_distances)
-
-        vanderwaals_prefactors = (
-            ((SQUARED_VANDERWAALS_DISTANCE_OFF - squared_distances) ** 2)
-            * (
-                SQUARED_VANDERWAALS_DISTANCE_OFF
-                - squared_distances
-                - 3 * (SQUARED_VANDERWAALS_DISTANCE_ON - squared_distances)
-            )
-            / vanderwaals_constant_factor
-        )
-        vanderwaals_prefactors[indices_tooclose] = 0.0
-        vanderwaals_prefactors[indices_toofar] = 1.0
-
-        vanderwaals_potentials = (
-            4.0
-            * epsilons
-            * (((sigmas / edge_distances) ** 12) - ((sigmas / edge_distances) ** 6))
-            * vanderwaals_prefactors
-        )
-
-        # set the values to the edges
-        for index, potential in enumerate(vanderwaals_potentials):
-            graph.edges[edge_keys[index]][FEATURENAME_EDGEVANDERWAALS] = potential
-=======
-            node.features[FEATURENAME_SASA] = area
->>>>>>> c0bff28d
-
-
-class ProteinProteinInterfaceAtomicQuery(Query):
-    "a query that builds atom-based graphs, using the residues at a protein-protein interface"
+
+class ProteinProteinInterfaceResidueQuery(Query):
+    "a query that builds residue-based graphs, using the residues at a protein-protein interface"
     # pylint: disable=too-many-arguments
 
     def __init__(
@@ -1230,8 +811,9 @@
         chain_id1: str,
         chain_id2: str,
         pssm_paths: Optional[Dict[str, str]] = None,
-        interface_distance_cutoff: Optional[float] = 8.5,
-        internal_distance_cutoff: Optional[float] = 3.0,
+        interface_distance_cutoff: float = 8.5,
+        internal_distance_cutoff: float = 3.0,
+        use_biopython: bool = False,
         targets: Optional[Dict[str, float]] = None,
     ):
         """
@@ -1242,6 +824,7 @@
             pssm_paths(dict(str,str), optional): the paths to the pssm files, per chain identifier
             interface_distance_cutoff(float): max distance in Ångström between two interacting residues of the two proteins
             internal_distance_cutoff(float): max distance in Ångström between two interacting residues within the same protein
+            use_biopython(bool): whether or not to use biopython tools
             targets(dict, optional): named target values associated with this query
         """
 
@@ -1259,8 +842,10 @@
         self._interface_distance_cutoff = interface_distance_cutoff
         self._internal_distance_cutoff = internal_distance_cutoff
 
+        self._use_biopython = use_biopython
+
     def get_query_id(self) -> str:
-        return f"atom-ppi-{self.model_id}:{self._chain_id1}-{self._chain_id2}"
+        return f"residue-ppi-{self.model_id}:{self._chain_id1}-{self._chain_id2}"
 
     def __eq__(self, other) -> bool:
         return (
@@ -1284,26 +869,15 @@
 
         return True
 
-<<<<<<< HEAD
-    @staticmethod
-    def _get_atom_node_key(atom: Atom) -> str:
-        """Pickle has trouble serializing a graph if the keys are atom objects, so
-        we map the residues to string identifiers
-        """
-
-        # this should include everything to identify the atom: structure,
-        # chain, residue number, insertion_code, atom name
-        return str(atom)
-
-=======
->>>>>>> c0bff28d
     def build_graph(self) -> Graph:
         """Builds the residue graph.
 
         Returns(deeprank graph object): the resulting graph
         """
-
+        # pylint: disable=too-many-locals
+        # mccabe: disable=MC0001
         # get residues from the pdb
+
         interface_pairs = get_residue_contact_pairs(
             self._pdb_path,
             self.model_id,
@@ -1314,21 +888,18 @@
         if len(interface_pairs) == 0:
             raise ValueError("no interface residues found")
 
-        # get all atoms in the selection
-        atoms_selected = set([])
+        residues_selected = set([])
         for residue1, residue2 in interface_pairs:
-            atoms_selected |= set(residue1.atoms)
-            atoms_selected |= set(residue2.atoms)
-        atoms_selected = list(atoms_selected)
-
-        # get the contacts between the atoms
-        contacts = get_atomic_contacts(atoms_selected)
-
-        # build the graph
+            residues_selected.add(residue1)
+            residues_selected.add(residue2)
+        residues_selected = list(residues_selected)
+
+        # build graph from residues
+        contacts = get_residue_contacts(residues_selected)
         graph = self._build_graph_from_contacts(self.get_query_id(), contacts, self._interface_distance_cutoff)
         self._set_graph_targets(graph)
 
-        model = contacts[0].atom1.residue.chain.model
+        model = contacts[0].residue1.chain.model
         chain1 = model.get_chain(self._chain_id1)
         chain2 = model.get_chain(self._chain_id2)
 
@@ -1337,169 +908,58 @@
             for chain in (chain1, chain2):
                 pssm_path = self._pssm_paths[chain.id]
 
-                with open(pssm_path, "rt") as f:
+                with open(pssm_path, "rt", encoding = "utf-8") as f:
                     chain.pssm = parse_pssm(f, chain)
 
-<<<<<<< HEAD
-        # Create an empty graph
-        graph = Graph(self.get_query_id(), self.targets)
-
-        # Keep track of the node-names that each atom was given
-        node_atoms = {}
-
-        # Pair the atoms at the interface.
-        atoms_chain1 = []
-        atoms_chain2 = []
-        for residue1, residue2 in interface_pairs:
-            atoms_residue1 = list(residue1.atoms)
-            atoms_residue2 = list(residue2.atoms)
-
-            atoms_chain1.extend(atoms_residue1)
-            atoms_chain2.extend(atoms_residue2)
-
-            distances = distance_matrix(
-                [atom.position for atom in atoms_residue1],
-                [atom.position for atom in atoms_residue2],
-                p=2,
+        # get bsa
+        pdb = pdb2sql.interface(self._pdb_path)
+        try:
+            bsa_calc = BSA.BSA(self._pdb_path, pdb)
+            bsa_calc.get_structure()
+            bsa_calc.get_contact_residue_sasa(cutoff=self._interface_distance_cutoff)
+            bsa_data = bsa_calc.bsa_data
+        finally:
+            pdb._close()
+
+        # get biopython features
+        if self._use_biopython:
+            bio_model = BioWrappers.get_bio_model(self._pdb_path)
+            residue_depths = BioWrappers.get_depth_contact_res(
+                bio_model,
+                [
+                    (
+                        residue.chain.id,
+                        residue.number,
+                        residue.amino_acid.three_letter_code,
+                    )
+                    for residue in residues_by_node.values()
+                ],
             )
-
-            neighbours = numpy.logical_and(
-                distances < self._interface_distance_cutoff, distances > 0.0
-            )
-
-            for atom1_index, atom2_index in numpy.transpose(numpy.nonzero(neighbours)):
-
-                atom1 = atoms_residue1[atom1_index]
-                atom2 = atoms_residue2[atom2_index]
-                distance = distances[atom1_index, atom2_index]
-
-                key1 = self._get_atom_node_key(atom1)
-                key2 = self._get_atom_node_key(atom2)
-
-                graph.add_edge(key1, key2)
-                graph.edges[key1, key2][FEATURENAME_EDGEDISTANCE] = distance
-                graph.edges[key1, key2][FEATURENAME_EDGETYPE] = EDGETYPE_INTERFACE
-
-                node_atoms[key1] = atom1
-                node_atoms[key2] = atom2
-
-        # Pair the atoms within the two proteins
-        for atoms_in_chain in (atoms_chain1, atoms_chain2):
-            atom_positions = [atom.position for atom in atoms_in_chain]
-
-            distances = distance_matrix(atom_positions, atom_positions, p=2)
-
-            neighbours = numpy.logical_and(
-                distances < self._internal_distance_cutoff, distances > 0.0
-            )
-
-            for atom1_index, atom2_index in numpy.transpose(numpy.nonzero(neighbours)):
-
-                atom1 = atoms_in_chain[atom1_index]
-                atom2 = atoms_in_chain[atom2_index]
-                distance = distances[atom1_index, atom2_index]
-
-                key1 = self._get_atom_node_key(atom1)
-                key2 = self._get_atom_node_key(atom2)
-
-                graph.add_edge(key1, key2)
-                graph.edges[key1, key2][FEATURENAME_EDGEDISTANCE] = distance
-                graph.edges[key1, key2][FEATURENAME_EDGETYPE] = EDGETYPE_INTERNAL
-
-                node_atoms[key1] = atom1
-                node_atoms[key2] = atom2
-
-=======
->>>>>>> c0bff28d
-        # build sasa structures
-        sasa_structures = {chain1: freesasa.Structure(), chain2: freesasa.Structure()}
-        sasa_structure_both = freesasa.Structure()
-<<<<<<< HEAD
-        for atom in atoms_chain1:
-            sasa_structures[chain1].addAtom(
-                atom.name,
-                atom.residue.amino_acid.three_letter_code,
-                atom.residue.number,
-                atom.residue.chain.id,
-                atom.position[0],
-                atom.position[1],
-                atom.position[2],
-            )
-            sasa_structure_both.addAtom(
-                atom.name,
-                atom.residue.amino_acid.three_letter_code,
-                atom.residue.number,
-                atom.residue.chain.id,
-                atom.position[0],
-                atom.position[1],
-                atom.position[2],
-            )
-
-        for atom in atoms_chain2:
-            sasa_structures[chain2].addAtom(
-                atom.name,
-                atom.residue.amino_acid.three_letter_code,
-                atom.residue.number,
-                atom.residue.chain.id,
-                atom.position[0],
-                atom.position[1],
-                atom.position[2],
-            )
-            sasa_structure_both.addAtom(
-                atom.name,
-                atom.residue.amino_acid.three_letter_code,
-                atom.residue.number,
-                atom.residue.chain.id,
-                atom.position[0],
-                atom.position[1],
-                atom.position[2],
-            )
-
-        sasa_results = {
-            chain1: freesasa.calc(sasa_structures[chain1]),
-            chain2: freesasa.calc(sasa_structures[chain2]),
-        }
-=======
-        for residue in chain1.residues:
-            for atom in residue.atoms:
-                sasa_structures[chain1].addAtom(atom.name, atom.residue.amino_acid.three_letter_code,
-                                                atom.residue.number, atom.residue.chain.id,
-                                                atom.position[0], atom.position[1], atom.position[2])
-                sasa_structure_both.addAtom(atom.name, atom.residue.amino_acid.three_letter_code,
-                                            atom.residue.number, atom.residue.chain.id,
-                                            atom.position[0], atom.position[1], atom.position[2])
-
-        for residue in chain2.residues:
-            for atom in residue.atoms:
-                sasa_structures[chain2].addAtom(atom.name, atom.residue.amino_acid.three_letter_code,
-                                                atom.residue.number, atom.residue.chain.id,
-                                                atom.position[0], atom.position[1], atom.position[2])
-                sasa_structure_both.addAtom(atom.name, atom.residue.amino_acid.three_letter_code,
-                                            atom.residue.number, atom.residue.chain.id,
-                                            atom.position[0], atom.position[1], atom.position[2])
-
-        sasa_results = {chain1: freesasa.calc(sasa_structures[chain1]),
-                        chain2: freesasa.calc(sasa_structures[chain2])}
->>>>>>> c0bff28d
-        sasa_result_both = freesasa.calc(sasa_structure_both)
-
-        # give each chain a numerical value
-        chain_codes = {chain1: 0.0, chain2: 1.0}
+            hse = BioWrappers.get_hse(bio_model)
 
         # add edge features
         for edge in graph.edges:
             contact = edge.id
-            if contact.atom1.residue.chain == contact.atom2.residue.chain:
+            if contact.residue1.chain == contact.residue2.chain:
                 edge.features[FEATURENAME_EDGETYPE] = EDGETYPE_INTERNAL
             else:
                 edge.features[FEATURENAME_EDGETYPE] = EDGETYPE_INTERFACE
 
             edge.features[FEATURENAME_EDGEDISTANCE] = contact.distance
 
-        # add the node features
+        # define a numerical value for each chain
+        chain_codes = {chain1: 0.0, chain2: 1.0}
+
+        # add node features
         for node in graph.nodes:
-            atom = node.id
-            residue = atom.residue
+            residue = node.id
+
+            bsa_key = (
+                residue.chain.id,
+                residue.number,
+                residue.amino_acid.three_letter_code,
+            )
+            bio_key = (residue.chain.id, residue.number)
 
             pssm_row = residue.get_pssm()
             pssm_value = [
@@ -1508,40 +968,20 @@
             ]
 
             node.features[FEATURENAME_CHAIN] = chain_codes[residue.chain]
-            node.features[FEATURENAME_POSITION] = atom.position
+            node.features[FEATURENAME_POSITION] = numpy.mean([atom.position for atom in residue.atoms], axis=0)
             node.features[FEATURENAME_AMINOACID] = residue.amino_acid.onehot
-            node.features[FEATURENAME_CHARGE] = atomic_forcefield.get_charge(atom)
+            node.features[FEATURENAME_CHARGE] = residue.amino_acid.charge
             node.features[FEATURENAME_POLARITY] = residue.amino_acid.polarity.onehot
-
-<<<<<<< HEAD
-            select_str = (
-                f"atom, (name {atom.name}) and (resi {residue.number_string}) and (chain {residue.chain.id})"
-            )
-            area_unbound = freesasa.selectArea(
-                select_str, sasa_structures[residue.chain], sasa_results[residue.chain]
-            )["atom"]
-            area_bound = freesasa.selectArea(
-                select_str, sasa_structure_both, sasa_result_both
-            )["atom"]
-            node[FEATURENAME_BURIEDSURFACEAREA] = area_unbound - area_bound
-
-            if self._pssm_paths is not None:
-                node[FEATURENAME_PSSM] = pssm_value
-                node[FEATURENAME_CONSERVATION] = pssm_row.conservations[
-                    residue.amino_acid
-                ]
-                node[FEATURENAME_INFORMATIONCONTENT] = pssm_row.information_content
-=======
-            select_str = ('atom, (name %s) and (resi %s) and (chain %s)' % (atom.name, residue.number_string, residue.chain.id),)
-            area_unbound = freesasa.selectArea(select_str, sasa_structures[residue.chain], sasa_results[residue.chain])['atom']
-            area_bound = freesasa.selectArea(select_str, sasa_structure_both, sasa_result_both)['atom']
-            node.features[FEATURENAME_BURIEDSURFACEAREA] = area_unbound - area_bound
+            node.features[FEATURENAME_BURIEDSURFACEAREA] = bsa_data[bsa_key]
 
             if self._pssm_paths is not None:
                 node.features[FEATURENAME_PSSM] = pssm_value
                 node.features[FEATURENAME_CONSERVATION] = pssm_row.conservations[residue.amino_acid]
                 node.features[FEATURENAME_INFORMATIONCONTENT] = pssm_row.information_content
->>>>>>> c0bff28d
+
+            if self._use_biopython:
+                node.features[FEATURENAME_RESIDUEDEPTH] = residue_depths[residue] if residue in residue_depths else 0.0
+                node.features[FEATURENAME_HALFSPHEREEXPOSURE] = hse[bio_key] if bio_key in hse else (0.0, 0.0, 0.0)
 
         return graph
 
@@ -1569,346 +1009,6 @@
     ]
 
 
-class ProteinProteinInterfaceResidueQuery(Query):
-    "a query that builds residue-based graphs, using the residues at a protein-protein interface"
-    # pylint: disable=too-many-arguments
-
-    def __init__(
-        self,
-        pdb_path: str,
-        chain_id1: str,
-        chain_id2: str,
-        pssm_paths: Optional[Dict[str, str]] = None,
-        interface_distance_cutoff: float = 8.5,
-        internal_distance_cutoff: float = 3.0,
-        use_biopython: bool = False,
-        targets: Optional[Dict[str, float]] = None,
-    ):
-        """
-        Args:
-            pdb_path(str): the path to the pdb file
-            chain_id1(str): the pdb chain identifier of the first protein of interest
-            chain_id2(str): the pdb chain identifier of the second protein of interest
-            pssm_paths(dict(str,str), optional): the paths to the pssm files, per chain identifier
-            interface_distance_cutoff(float): max distance in Ångström between two interacting residues of the two proteins
-            internal_distance_cutoff(float): max distance in Ångström between two interacting residues within the same protein
-            use_biopython(bool): whether or not to use biopython tools
-            targets(dict, optional): named target values associated with this query
-        """
-
-        model_id = os.path.splitext(os.path.basename(pdb_path))[0]
-
-        Query.__init__(self, model_id, targets)
-
-        self._pdb_path = pdb_path
-
-        self._chain_id1 = chain_id1
-        self._chain_id2 = chain_id2
-
-        self._pssm_paths = pssm_paths
-
-        self._interface_distance_cutoff = interface_distance_cutoff
-        self._internal_distance_cutoff = internal_distance_cutoff
-
-        self._use_biopython = use_biopython
-
-    def get_query_id(self) -> str:
-        return f"residue-ppi-{self.model_id}:{self._chain_id1}-{self._chain_id2}"
-
-    def __eq__(self, other) -> bool:
-        return (
-            isinstance(self, type(other))
-            and self.model_id == other.model_id
-            and {self._chain_id1, self._chain_id2}
-            == {other._chain_id1, other._chain_id2}
-        )
-
-    def __hash__(self) -> hash:
-        return hash((self.model_id, tuple(sorted([self._chain_id1, self._chain_id2]))))
-
-    @staticmethod
-    def _residue_is_valid(residue: Residue) -> bool:
-        if residue.amino_acid is None:
-            return False
-
-        if residue not in residue.chain.pssm:
-            _log.debug("%s not in pssm", residue)
-            return False
-
-        return True
-
-<<<<<<< HEAD
-    @staticmethod
-    def _get_residue_node_key(residue: Residue) -> str:
-        """Pickle has trouble serializing a graph if the keys are residue objects, so
-        we map the residues to string identifiers
-        """
-
-        # this should include everything to identify the residue: structure,
-        # chain, number, insertion_code
-        return str(residue)
-
-=======
->>>>>>> c0bff28d
-    def build_graph(self) -> Graph:
-        """Builds the residue graph.
-
-        Returns(deeprank graph object): the resulting graph
-        """
-<<<<<<< HEAD
-        # pylint: disable=too-many-locals
-        # mccabe: disable=MC0001
-        # get residues from the pdb
-
-        interface_pairs = get_residue_contact_pairs(
-            self._pdb_path,
-            self.model_id,
-            self._chain_id1,
-            self._chain_id2,
-            self._interface_distance_cutoff,
-        )
-=======
-
-        # select residues from the pdb
-        interface_pairs = get_residue_contact_pairs(self._pdb_path, self.model_id,
-                                                    self._chain_id1, self._chain_id2,
-                                                    self._interface_distance_cutoff)
->>>>>>> c0bff28d
-        if len(interface_pairs) == 0:
-            raise ValueError("no interface residues found")
-
-        residues_selected = set([])
-        for residue1, residue2 in interface_pairs:
-            residues_selected.add(residue1)
-            residues_selected.add(residue2)
-        residues_selected = list(residues_selected)
-
-        # build graph from residues
-        contacts = get_residue_contacts(residues_selected)
-        graph = self._build_graph_from_contacts(self.get_query_id(), contacts, self._interface_distance_cutoff)
-        self._set_graph_targets(graph)
-
-        model = contacts[0].residue1.chain.model
-        chain1 = model.get_chain(self._chain_id1)
-        chain2 = model.get_chain(self._chain_id2)
-
-        # read the pssm
-        if self._pssm_paths is not None:
-            for chain in (chain1, chain2):
-                pssm_path = self._pssm_paths[chain.id]
-
-                with open(pssm_path, "rt", encoding = "utf-8") as f:
-                    chain.pssm = parse_pssm(f, chain)
-
-<<<<<<< HEAD
-        # separate residues by chain
-        residues_from_chain1 = set([])
-        residues_from_chain2 = set([])
-        for residue1, residue2 in interface_pairs:
-
-            if self._residue_is_valid(residue1):
-                if residue1.chain.id == self._chain_id1:
-                    residues_from_chain1.add(residue1)
-
-                elif residue1.chain.id == self._chain_id2:
-                    residues_from_chain2.add(residue1)
-
-            if self._residue_is_valid(residue2):
-                if residue2.chain.id == self._chain_id1:
-                    residues_from_chain1.add(residue2)
-
-                elif residue2.chain.id == self._chain_id2:
-                    residues_from_chain2.add(residue2)
-
-        # create the graph
-        graph = Graph(self.get_query_id(), self.targets)
-
-        # These will not be stored in the graph, but we need them to get
-        # features.
-        residues_by_node = {}
-
-        # interface edges
-        for pair in interface_pairs:
-
-            residue1, residue2 = pair
-            if self._residue_is_valid(residue1) and self._residue_is_valid(residue2):
-
-                distance = get_residue_distance(residue1, residue2)
-
-                key1 = ProteinProteinInterfaceResidueQuery._get_residue_node_key(
-                    residue1
-                )
-                key2 = ProteinProteinInterfaceResidueQuery._get_residue_node_key(
-                    residue2
-                )
-
-                residues_by_node[key1] = residue1
-                residues_by_node[key2] = residue2
-
-                graph.add_edge(key1, key2)
-                graph.edges[key1, key2][FEATURENAME_EDGEDISTANCE] = distance
-                graph.edges[key1, key2][FEATURENAME_EDGETYPE] = EDGETYPE_INTERFACE
-
-        # internal edges
-        for residue_set in (residues_from_chain1, residues_from_chain2):
-            residue_list = list(residue_set)
-            for index, residue1 in enumerate(residue_list):
-                for residue2 in residue_list[index + 1 :]:
-                    distance = get_residue_distance(residue1, residue2)
-
-                    if distance < self._internal_distance_cutoff:
-                        key1 = (
-                            ProteinProteinInterfaceResidueQuery._get_residue_node_key(
-                                residue1
-                            )
-                        )
-                        key2 = (
-                            ProteinProteinInterfaceResidueQuery._get_residue_node_key(
-                                residue2
-                            )
-                        )
-
-                        residues_by_node[key1] = residue1
-                        residues_by_node[key2] = residue2
-
-                        graph.add_edge(key1, key2)
-                        graph.edges[key1, key2][FEATURENAME_EDGEDISTANCE] = distance
-                        graph.edges[key1, key2][
-                            FEATURENAME_EDGETYPE
-                        ] = EDGETYPE_INTERNAL
-
-=======
->>>>>>> c0bff28d
-        # get bsa
-        pdb = pdb2sql.interface(self._pdb_path)
-        try:
-            bsa_calc = BSA.BSA(self._pdb_path, pdb)
-            bsa_calc.get_structure()
-            bsa_calc.get_contact_residue_sasa(cutoff=self._interface_distance_cutoff)
-            bsa_data = bsa_calc.bsa_data
-        finally:
-            pdb._close()
-
-        # get biopython features
-        if self._use_biopython:
-            bio_model = BioWrappers.get_bio_model(self._pdb_path)
-<<<<<<< HEAD
-            residue_depths = BioWrappers.get_depth_contact_res(
-                bio_model,
-                [
-                    (
-                        residue.chain.id,
-                        residue.number,
-                        residue.amino_acid.three_letter_code,
-                    )
-                    for residue in residues_by_node.values()
-                ],
-            )
-=======
-            residue_depths = BioWrappers.get_depth_contact_res(bio_model,
-                                                               [(residue.chain.id, residue.number, residue.amino_acid.three_letter_code)
-                                                                for residue in residues_selected])
->>>>>>> c0bff28d
-            hse = BioWrappers.get_hse(bio_model)
-
-        # add edge features
-        for edge in graph.edges:
-            contact = edge.id
-            if contact.residue1.chain == contact.residue2.chain:
-                edge.features[FEATURENAME_EDGETYPE] = EDGETYPE_INTERNAL
-            else:
-                edge.features[FEATURENAME_EDGETYPE] = EDGETYPE_INTERFACE
-
-            edge.features[FEATURENAME_EDGEDISTANCE] = contact.distance
-
-        # define a numerical value for each chain
-        chain_codes = {chain1: 0.0, chain2: 1.0}
-
-        # add node features
-        for node in graph.nodes:
-            residue = node.id
-
-            bsa_key = (
-                residue.chain.id,
-                residue.number,
-                residue.amino_acid.three_letter_code,
-            )
-            bio_key = (residue.chain.id, residue.number)
-
-            pssm_row = residue.get_pssm()
-            pssm_value = [
-                pssm_row.conservations[amino_acid]
-                for amino_acid in self.amino_acid_order
-            ]
-
-<<<<<<< HEAD
-            node[FEATURENAME_CHAIN] = chain_codes[residue.chain]
-            node[FEATURENAME_POSITION] = numpy.mean(
-                [atom.position for atom in residue.atoms], axis=0
-            )
-            node[FEATURENAME_AMINOACID] = residue.amino_acid.onehot
-            node[FEATURENAME_CHARGE] = residue.amino_acid.charge
-            node[FEATURENAME_POLARITY] = residue.amino_acid.polarity.onehot
-            node[FEATURENAME_BURIEDSURFACEAREA] = bsa_data[bsa_key]
-
-            if self._pssm_paths is not None:
-                node[FEATURENAME_PSSM] = pssm_value
-                node[FEATURENAME_CONSERVATION] = pssm_row.conservations[
-                    residue.amino_acid
-                ]
-                node[FEATURENAME_INFORMATIONCONTENT] = pssm_row.information_content
-
-            if self._use_biopython:
-                node[FEATURENAME_RESIDUEDEPTH] = (
-                    residue_depths[residue] if residue in residue_depths else 0.0
-                )
-                node[FEATURENAME_HALFSPHEREEXPOSURE] = (
-                    hse[bio_key] if bio_key in hse else (0.0, 0.0, 0.0)
-                )
-=======
-            node.features[FEATURENAME_CHAIN] = chain_codes[residue.chain]
-            node.features[FEATURENAME_POSITION] = numpy.mean([atom.position for atom in residue.atoms], axis=0)
-            node.features[FEATURENAME_AMINOACID] = residue.amino_acid.onehot
-            node.features[FEATURENAME_CHARGE] = residue.amino_acid.charge
-            node.features[FEATURENAME_POLARITY] = residue.amino_acid.polarity.onehot
-            node.features[FEATURENAME_BURIEDSURFACEAREA] = bsa_data[bsa_key]
-
-            if self._pssm_paths is not None:
-                node.features[FEATURENAME_PSSM] = pssm_value
-                node.features[FEATURENAME_CONSERVATION] = pssm_row.conservations[residue.amino_acid]
-                node.features[FEATURENAME_INFORMATIONCONTENT] = pssm_row.information_content
-
-            if self._use_biopython:
-                node.features[FEATURENAME_RESIDUEDEPTH] = residue_depths[residue] if residue in residue_depths else 0.0
-                node.features[FEATURENAME_HALFSPHEREEXPOSURE] = hse[bio_key] if bio_key in hse else (0.0, 0.0, 0.0)
->>>>>>> c0bff28d
-
-        return graph
-
-    amino_acid_order = [
-        alanine,
-        arginine,
-        asparagine,
-        aspartate,
-        cysteine,
-        glutamine,
-        glutamate,
-        glycine,
-        histidine,
-        isoleucine,
-        leucine,
-        lysine,
-        methionine,
-        phenylalanine,
-        proline,
-        serine,
-        threonine,
-        tryptophan,
-        tyrosine,
-        valine,
-    ]
-
-
 class QueryDataset:
     "represents a collection of data queries"
 
