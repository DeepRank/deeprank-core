--- conflicted
+++ resolved
@@ -7,31 +7,6 @@
 import pdb2sql
 from scipy.spatial import distance_matrix
 
-<<<<<<< HEAD
-from deeprank_gnn.models.error import UnknownAtomError
-from deeprank_gnn.tools.pssm import parse_pssm
-from deeprank_gnn.tools import BioWrappers, BSA
-from deeprank_gnn.tools.pdb import (
-    get_residue_contact_pairs,
-    get_residue_distance,
-    get_surrounding_residues,
-    get_structure,
-)
-from deeprank_gnn.models.graph import Graph
-from deeprank_gnn.domain.graph import EDGETYPE_INTERNAL, EDGETYPE_INTERFACE
-from deeprank_gnn.domain.feature import *
-from deeprank_gnn.domain.amino_acid import *
-from deeprank_gnn.domain.forcefield import (
-    atomic_forcefield,
-    VANDERWAALS_DISTANCE_ON,
-    VANDERWAALS_DISTANCE_OFF,
-    SQUARED_VANDERWAALS_DISTANCE_ON,
-    SQUARED_VANDERWAALS_DISTANCE_OFF,
-    EPSILON0,
-    COULOMB_CONSTANT,
-)
-
-=======
 from deeprank_gnn.domain.amino_acid import *
 from deeprank_gnn.domain.feature import *
 from deeprank_gnn.domain.forcefield import (atomic_forcefield,
@@ -47,7 +22,6 @@
 from deeprank_gnn.tools.pdb import (get_residue_contact_pairs, get_residue_distance, get_surrounding_residues,
                                     get_structure)
 from deeprank_gnn.tools.pssm import parse_pssm
->>>>>>> 301b69c2
 
 _log = logging.getLogger(__name__)
 
@@ -81,42 +55,19 @@
     def targets(self) -> Dict[str, float]:
         return self._targets
 
-<<<<<<< HEAD
     def __repr__(self):
         return f"{type(self)}({self.get_query_id()})"
-=======
-    def __repr__(self) -> str:
-        return "{}({})".format(type(self), self.get_query_id())
->>>>>>> 301b69c2
 
 
 class SingleResidueVariantResidueQuery(Query):
     "creates a residue graph from a single residue variant in a pdb file"
 
-<<<<<<< HEAD
-    def __init__(
-        self,
-        pdb_path,
-        chain_id,
-        residue_number,
-        insertion_code,
-        wildtype_amino_acid,
-        variant_amino_acid,
-        pssm_paths=None,
-        wildtype_conservation=None,
-        variant_conservation=None,
-        radius=10.0,
-        external_distance_cutoff=4.5,
-        targets=None,
-    ):
-=======
     def __init__(self, pdb_path: str, chain_id: str, residue_number: int, insertion_code: str,
                  wildtype_amino_acid: AminoAcid, variant_amino_acid: AminoAcid,
                  pssm_paths: Optional[Dict[str, str]] = None, wildtype_conservation: Optional[float] = None,
                  variant_conservation: Optional[float] = None, radius: Optional[float] = 10.0,
                  external_distance_cutoff: Optional[float] = 4.5, targets: Optional[Dict[str, float]] = None):
 
->>>>>>> 301b69c2
         """
         Args:
             pdb_path(str): the path to the pdb file
@@ -161,19 +112,8 @@
         else:
             return str(self._residue_number)
 
-<<<<<<< HEAD
-    def get_query_id(self):
-        return "residue-graph-{}:{}:{}:{}->{}".format(
-            self.model_id,
-            self._chain_id,
-            self.residue_id,
-            self._wildtype_amino_acid.name,
-            self._variant_amino_acid.name,
-        )
-=======
     def get_query_id(self) -> str:
         return "residue-graph-{}:{}:{}:{}->{}".format(self.model_id, self._chain_id, self.residue_id, self._wildtype_amino_acid.name, self._variant_amino_acid.name)
->>>>>>> 301b69c2
 
     @staticmethod
     def _get_residue_node_key(residue: Residue) -> str:
@@ -247,19 +187,9 @@
             graph.nodes[node_name][FEATURENAME_SASA] = area
 
     @staticmethod
-<<<<<<< HEAD
-    def _set_amino_acid_properties(
-        graph,
-        node_name_residues,
-        variant_residue,
-        wildtype_amino_acid,
-        variant_amino_acid,
-    ):
-=======
     def _set_amino_acid_properties(graph: Graph, node_name_residues: Dict[str, Residue],
                                    variant_residue: Residue, wildtype_amino_acid: AminoAcid,
                                    variant_amino_acid: AminoAcid):
->>>>>>> 301b69c2
         for node_name, residue in node_name_residues.items():
             graph.nodes[node_name][FEATURENAME_POSITION] = numpy.mean(
                 [atom.position for atom in residue.atoms], axis=0
@@ -321,18 +251,8 @@
     ]
 
     @staticmethod
-<<<<<<< HEAD
-    def _set_pssm(
-        graph,
-        node_name_residues,
-        variant_residue,
-        wildtype_amino_acid,
-        variant_amino_acid,
-    ):
-=======
     def _set_pssm(graph: Graph, node_name_residues: Dict[str, Residue], variant_residue: Residue,
                   wildtype_amino_acid: AminoAcid, variant_amino_acid: AminoAcid):
->>>>>>> 301b69c2
 
         for node_name, residue in node_name_residues.items():
             pssm_row = residue.get_pssm()
@@ -373,18 +293,8 @@
             graph.nodes[node_name][FEATURENAME_PSSM] = pssm_value
 
     @staticmethod
-<<<<<<< HEAD
-    def _set_conservation(
-        graph,
-        node_name_residues,
-        variant_residue,
-        wildtype_conservation,
-        variant_conservation,
-    ):
-=======
     def _set_conservation(graph: Graph, node_name_residues: Dict[str, Residue],
                           variant_residue: Residue, wildtype_conservation: float, variant_conservation: float):
->>>>>>> 301b69c2
 
         for node_name, residue in node_name_residues.items():
 
@@ -536,31 +446,12 @@
 class SingleResidueVariantAtomicQuery(Query):
     "creates an atomic graph for a single residue variant in a pdb file"
 
-<<<<<<< HEAD
-    def __init__(
-        self,
-        pdb_path,
-        chain_id,
-        residue_number,
-        insertion_code,
-        wildtype_amino_acid,
-        variant_amino_acid,
-        pssm_paths=None,
-        wildtype_conservation=None,
-        variant_conservation=None,
-        radius=10.0,
-        external_distance_cutoff=4.5,
-        internal_distance_cutoff=3.0,
-        targets=None,
-    ):
-=======
     def __init__(self, pdb_path: str, chain_id: str, residue_number: int, insertion_code: str,
                  wildtype_amino_acid: AminoAcid, variant_amino_acid: AminoAcid,
                  pssm_paths: Optional[Dict[str, str]] = None, wildtype_conservation: Optional[float] = None,
                  variant_conservation: Optional[float] = None, radius: Optional[float] = 10.0,
                  external_distance_cutoff: Optional[float] = 4.5,
                  internal_distance_cutoff: Optional[float] = 3.0, targets: Optional[Dict[str, float]] = None):
->>>>>>> 301b69c2
         """
         Args:
             pdb_path(str): the path to the pdb file
@@ -612,7 +503,6 @@
         else:
             return str(self._residue_number)
 
-<<<<<<< HEAD
     def get_query_id(self):
         return "{}:{}:{}:{}->{}".format(
             self.model_id,
@@ -647,23 +537,6 @@
     def _get_atom_node_key(atom):
         """Pickle has problems serializing the graph when the nodes are atoms,
         so use this function to generate an unique key for the atom"""
-=======
-    def get_query_id(self) -> str:
-        return "{}:{}:{}:{}->{}".format(self.model_id, self._chain_id, self.residue_id, self._wildtype_amino_acid.name, self._variant_amino_acid.name)
-
-    def __eq__(self, other) -> bool:
-        return type(self) == type(other) and self.model_id == other.model_id and \
-            self._chain_id == other._chain_id and self.residue_id == other.residue_id and \
-            self._wildtype_amino_acid == other._wildtype_amino_acid and self._variant_amino_acid == other._variant_amino_acid
-
-    def __hash__(self) -> hash:
-        return hash((self.model_id, self._chain_id, self.residue_id, self._wildtype_amino_acid, self._variant_amino_acid))
-
-    @staticmethod
-    def _get_atom_node_key(atom) -> str:
-        """ Pickle has problems serializing the graph when the nodes are atoms,
-            so use this function to generate an unique key for the atom"""
->>>>>>> 301b69c2
 
         # This should include the model, chain, residue and atom
         return str(atom)
@@ -850,14 +723,8 @@
     ]
 
     @staticmethod
-<<<<<<< HEAD
-    def _set_amino_acid(
-        graph, node_name_atoms, variant_residue, wildtype_amino_acid, variant_amino_acid
-    ):
-=======
     def _set_amino_acid(graph: Graph, node_name_atoms: Dict[str, Atom], variant_residue: Residue,
                         wildtype_amino_acid: AminoAcid, variant_amino_acid: AminoAcid):
->>>>>>> 301b69c2
 
         for node_name, atom in node_name_atoms.items():
 
@@ -889,27 +756,16 @@
                 )
 
     @staticmethod
-<<<<<<< HEAD
-    def _set_pssm(
-        graph, node_name_atoms, variant_residue, wildtype_amino_acid, variant_amino_acid
-    ):
-=======
     def _set_pssm(graph: Graph, node_name_atoms: Dict[str, Atom], variant_residue: Residue,
                   wildtype_amino_acid: AminoAcid, variant_amino_acid: AminoAcid):
->>>>>>> 301b69c2
 
         for node_name, atom in node_name_atoms.items():
             pssm_row = atom.residue.get_pssm()
 
-<<<<<<< HEAD
             pssm_value = [
                 pssm_row.conservations[amino_acid]
                 for amino_acid in SingleResidueVariantAtomicQuery.amino_acid_order
             ]
-=======
-            pssm_value = [pssm_row.conservations[amino_acid]
-                          for amino_acid in SingleResidueVariantAtomicQuery.amino_acid_order]
->>>>>>> 301b69c2
 
             if atom.residue == variant_residue:
 
@@ -942,18 +798,8 @@
             graph.nodes[node_name][FEATURENAME_PSSM] = pssm_value
 
     @staticmethod
-<<<<<<< HEAD
-    def _set_conservation(
-        graph,
-        node_name_atoms,
-        variant_residue,
-        wildtype_conservation,
-        variant_conservation,
-    ):
-=======
     def _set_conservation(graph: Graph, node_name_atoms: Dict[str, Atom], variant_residue: Residue,
                           wildtype_conservation: float, variant_conservation: float):
->>>>>>> 301b69c2
 
         for node_name, atom in node_name_atoms.items():
 
@@ -1109,22 +955,9 @@
 class ProteinProteinInterfaceAtomicQuery(Query):
     "a query that builds atom-based graphs, using the residues at a protein-protein interface"
 
-<<<<<<< HEAD
-    def __init__(
-        self,
-        pdb_path,
-        chain_id1,
-        chain_id2,
-        pssm_paths=None,
-        interface_distance_cutoff=8.5,
-        internal_distance_cutoff=3.0,
-        targets=None,
-    ):
-=======
     def __init__(self, pdb_path: str, chain_id1: str, chain_id2: str, pssm_paths: Optional[Dict[str, str]] = None,
                  interface_distance_cutoff: Optional[float] = 8.5, internal_distance_cutoff: Optional[float] = 3.0,
                  targets: Optional[Dict[str, float]] = None):
->>>>>>> 301b69c2
         """
         Args:
             pdb_path(str): the path to the pdb file
@@ -1150,25 +983,12 @@
         self._interface_distance_cutoff = interface_distance_cutoff
         self._internal_distance_cutoff = internal_distance_cutoff
 
-<<<<<<< HEAD
-    def get_query_id(self):
-        return f"atom-ppi-{self.model_id}:{self._chain_id1}-{self._chain_id2}"
-
-    def __eq__(self, other):
-        return (
-            isinstance(self, type(other))
-            and self.model_id == other.model_id
-            and {self._chain_id1, self._chain_id2}
-            == {other._chain_id1, other._chain_id2}
-        )
-=======
     def get_query_id(self) -> str:
         return "atom-ppi-{}:{}-{}".format(self.model_id, self._chain_id1, self._chain_id2)
 
     def __eq__(self, other) -> bool:
         return type(self) == type(other) and self.model_id == other.model_id and \
             {self._chain_id1, self._chain_id2} == {other._chain_id1, other._chain_id2}
->>>>>>> 301b69c2
 
     def __hash__(self) -> hash:
         return hash((self.model_id, tuple(sorted([self._chain_id1, self._chain_id2]))))
@@ -1185,28 +1005,17 @@
         return True
 
     @staticmethod
-<<<<<<< HEAD
-    def _get_atom_node_key(atom):
-        """Pickle has trouble serializing a graph if the keys are atom objects, so
-        we map the residues to string identifiers
-=======
     def _get_atom_node_key(atom: Atom) -> str:
         """ Pickle has trouble serializing a graph if the keys are atom objects, so
             we map the residues to string identifiers
->>>>>>> 301b69c2
         """
 
         # this should include everything to identify the atom: structure,
         # chain, residue number, insertion_code, atom name
         return str(atom)
 
-<<<<<<< HEAD
-    def build_graph(self):
-        """Builds the residue graph.
-=======
     def build_graph(self) -> Graph:
         """ Builds the residue graph.
->>>>>>> 301b69c2
 
         Returns(deeprank graph object): the resulting graph
         """
@@ -1417,23 +1226,9 @@
 class ProteinProteinInterfaceResidueQuery(Query):
     "a query that builds residue-based graphs, using the residues at a protein-protein interface"
 
-<<<<<<< HEAD
-    def __init__(
-        self,
-        pdb_path,
-        chain_id1,
-        chain_id2,
-        pssm_paths=None,
-        interface_distance_cutoff=8.5,
-        internal_distance_cutoff=3.0,
-        use_biopython=False,
-        targets=None,
-    ):
-=======
     def __init__(self, pdb_path: str, chain_id1: str, chain_id2: str, pssm_paths: Optional[Dict[str, str]] = None,
                  interface_distance_cutoff: float = 8.5, internal_distance_cutoff: float = 3.0,
                  use_biopython: bool = False, targets: Optional[Dict[str, float]] = None):
->>>>>>> 301b69c2
         """
         Args:
             pdb_path(str): the path to the pdb file
@@ -1462,25 +1257,12 @@
 
         self._use_biopython = use_biopython
 
-<<<<<<< HEAD
-    def get_query_id(self):
-        return f"residue-ppi-{self.model_id}:{self._chain_id1}-{self._chain_id2}"
-
-    def __eq__(self, other):
-        return (
-            isinstance(self, type(other))
-            and self.model_id == other.model_id
-            and {self._chain_id1, self._chain_id2}
-            == {other._chain_id1, other._chain_id2}
-        )
-=======
     def get_query_id(self) -> str:
         return "residue-ppi-{}:{}-{}".format(self.model_id, self._chain_id1, self._chain_id2)
 
     def __eq__(self, other) -> bool:
         return type(self) == type(other) and self.model_id == other.model_id and \
             {self._chain_id1, self._chain_id2} == {other._chain_id1, other._chain_id2}
->>>>>>> 301b69c2
 
     def __hash__(self) -> hash:
         return hash((self.model_id, tuple(sorted([self._chain_id1, self._chain_id2]))))
@@ -1497,28 +1279,17 @@
         return True
 
     @staticmethod
-<<<<<<< HEAD
-    def _get_residue_node_key(residue):
-        """Pickle has trouble serializing a graph if the keys are residue objects, so
-        we map the residues to string identifiers
-=======
     def _get_residue_node_key(residue: Residue) -> str:
         """ Pickle has trouble serializing a graph if the keys are residue objects, so
             we map the residues to string identifiers
->>>>>>> 301b69c2
         """
 
         # this should include everything to identify the residue: structure,
         # chain, number, insertion_code
         return str(residue)
 
-<<<<<<< HEAD
-    def build_graph(self):
-        """Builds the residue graph.
-=======
     def build_graph(self) -> Graph:
         """ Builds the residue graph.
->>>>>>> 301b69c2
 
         Returns(deeprank graph object): the resulting graph
         """
