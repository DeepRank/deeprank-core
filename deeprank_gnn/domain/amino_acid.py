--- conflicted
+++ resolved
@@ -1,224 +1,188 @@
-from ..models.amino_acid import AminoAcid
-from ..models.polarity import Polarity
-
-
-<<<<<<< HEAD
-alanine = AminoAcid("Alanine", "ALA", "A", charge=-0.37, polarity=Polarity.APOLAR, size=1, count_hydrogen_bond_donors=0, count_hydrogen_bond_acceptors=0, index=0)
-cysteine = AminoAcid("Cysteine", "CYS", "C", charge=-0.64, polarity=Polarity.POLAR, size=2, count_hydrogen_bond_donors=0, count_hydrogen_bond_acceptors=0, index=1)
-aspartate = AminoAcid("Aspartate", "ASP", "D", charge=-1.37, polarity=Polarity.NEGATIVE_CHARGE, size=4, count_hydrogen_bond_donors=0, count_hydrogen_bond_acceptors=4, index=2)
-glutamate = AminoAcid("Glutamate", "GLU", "E", charge=-1.37, polarity=Polarity.NEGATIVE_CHARGE, size=5, count_hydrogen_bond_donors=0, count_hydrogen_bond_acceptors=4, index=3)
-phenylalanine = AminoAcid("Phenylalanine", "PHE", "F", charge=-0.37, polarity=Polarity.APOLAR, size=7, count_hydrogen_bond_donors=0, count_hydrogen_bond_acceptors=0, index=4)
-glycine = AminoAcid("Glycine", "GLY", "G", charge=-0.37, polarity=Polarity.APOLAR, size=0, count_hydrogen_bond_donors=0, count_hydrogen_bond_acceptors=0, index=5)
-histidine = AminoAcid("Histidine", "HIS", "H", charge=-0.29, polarity=Polarity.POLAR, size=6, count_hydrogen_bond_donors=2, count_hydrogen_bond_acceptors=2, index=6)
-isoleucine = AminoAcid("Isoleucine", "ILE", "I", charge=-0.37, polarity=Polarity.APOLAR, size=4, count_hydrogen_bond_donors=0, count_hydrogen_bond_acceptors=0, index=7)
-leucine = AminoAcid("Leucine", "LEU", "L", charge=-0.37, polarity=Polarity.APOLAR, size=4, count_hydrogen_bond_donors=0, count_hydrogen_bond_acceptors=0, index=8)
-lysine = AminoAcid("Lysine", "LYS", "K", charge=-0.36, polarity=Polarity.POSITIVE_CHARGE, size=5, count_hydrogen_bond_donors=3, count_hydrogen_bond_acceptors=0, index=9)
-methionine = AminoAcid("Methionine", "MET", "M", charge=-0.37, polarity=Polarity.APOLAR, size=4, count_hydrogen_bond_donors=0, count_hydrogen_bond_acceptors=0, index=10)
-proline = AminoAcid("Proline", "PRO", "P", charge=0.0, polarity=Polarity.APOLAR, size=3, count_hydrogen_bond_donors=0, count_hydrogen_bond_acceptors=0, index=11)
-serine = AminoAcid("Serine", "SER", "S", charge=-0.80, polarity=Polarity.POLAR, size=2, count_hydrogen_bond_donors=1, count_hydrogen_bond_acceptors=2, index=12)
-threonine = AminoAcid("Threonine", "THR", "T", charge=-0.80, polarity=Polarity.POLAR, size=3, count_hydrogen_bond_donors=1, count_hydrogen_bond_acceptors=2, index=13)
-tryptophan = AminoAcid("Tryptophan", "TRP", "W", charge=-0.79, polarity=Polarity.POLAR, size=10, count_hydrogen_bond_donors=1, count_hydrogen_bond_acceptors=0, index=14)
-tyrosine = AminoAcid("Tyrosine", "TYR", "Y", charge=-0.80, polarity=Polarity.POLAR, size=8, count_hydrogen_bond_donors=1, count_hydrogen_bond_acceptors=1, index=15)
-valine = AminoAcid("Valine", "VAL", "V", charge=-0.37, polarity=Polarity.APOLAR, size=3, count_hydrogen_bond_donors=0, count_hydrogen_bond_acceptors=0, index=16)
-selenocysteine = AminoAcid("Selenocysteine", "SEC", "U", charge=0.0, polarity=Polarity.POLAR, size=2, count_hydrogen_bond_donors=1, count_hydrogen_bond_acceptors=2, index=cysteine.index)
-pyrrolysine = AminoAcid("Pyrrolysine", "PYL", "O", charge=0.0, polarity=Polarity.POLAR, size=13, count_hydrogen_bond_donors=1, count_hydrogen_bond_acceptors=4, index=lysine.index)
-arginine = AminoAcid("Arginine", "ARG", "R", charge=-1.65, polarity=Polarity.POSITIVE_CHARGE, size=7, count_hydrogen_bond_donors=5, count_hydrogen_bond_acceptors=0, index=17)
-asparagine = AminoAcid("Asparagine", "ASN", "N", charge=-1.22, polarity=Polarity.POLAR, size=4, count_hydrogen_bond_donors=2, count_hydrogen_bond_acceptors=2, index=18)
-glutamine = AminoAcid("Glutamine", "GLN", "Q", charge=-1.22, polarity=Polarity.POLAR, size=5, count_hydrogen_bond_donors=2, count_hydrogen_bond_acceptors=2, index=19)
-
-
-# source for the number of hydrogen bond donors and acceptors:
-# https://bionumbers.hms.harvard.edu/files/Hydrogen%20bond%20donors%20and%20acceptors%20from%20amino%20acid%20residues.pdf
-
-amino_acids = [alanine, arginine, asparagine, aspartate, cysteine, glutamate, glutamine, glycine,
-               histidine, isoleucine, leucine, lysine, methionine, phenylalanine, proline, serine,
-               threonine, tryptophan, tyrosine, valine]
-
-=======
-alanine = AminoAcid(
-    "Alanine",
-    "ALA",
-    "A",
-    charge=-0.37,
-    polarity=Polarity.APOLAR,
-    size=1,
-    index=0)
-cysteine = AminoAcid(
-    "Cysteine",
-    "CYS",
-    "C",
-    charge=-0.64,
-    polarity=Polarity.POLAR,
-    size=2,
-    index=1)
-aspartate = AminoAcid(
-    "Aspartate",
-    "ASP",
-    "D",
-    charge=-1.37,
-    polarity=Polarity.NEGATIVE_CHARGE,
-    size=4,
-    index=2)
-glutamate = AminoAcid(
-    "Glutamate",
-    "GLU",
-    "E",
-    charge=-1.37,
-    polarity=Polarity.NEGATIVE_CHARGE,
-    size=5,
-    index=3)
-phenylalanine = AminoAcid(
-    "Phenylalanine",
-    "PHE",
-    "F",
-    charge=-0.37,
-    polarity=Polarity.APOLAR,
-    size=7,
-    index=4)
-glycine = AminoAcid(
-    "Glycine",
-    "GLY",
-    "G",
-    charge=-0.37,
-    polarity=Polarity.APOLAR,
-    size=0,
-    index=5)
-histidine = AminoAcid(
-    "Histidine",
-    "HIS",
-    "H",
-    charge=-0.29,
-    polarity=Polarity.POLAR,
-    size=6,
-    index=6)
-isoleucine = AminoAcid(
-    "Isoleucine",
-    "ILE",
-    "I",
-    charge=-0.37,
-    polarity=Polarity.APOLAR,
-    size=4,
-    index=7)
-leucine = AminoAcid(
-    "Leucine",
-    "LEU",
-    "L",
-    charge=-0.37,
-    polarity=Polarity.APOLAR,
-    size=4,
-    index=8)
-lysine = AminoAcid(
-    "Lysine",
-    "LYS",
-    "K",
-    charge=-0.36,
-    polarity=Polarity.POSITIVE_CHARGE,
-    size=5,
-    index=9)
-methionine = AminoAcid(
-    "Methionine",
-    "MET",
-    "M",
-    charge=-0.37,
-    polarity=Polarity.APOLAR,
-    size=4,
-    index=10)
-proline = AminoAcid(
-    "Proline",
-    "PRO",
-    "P",
-    charge=0.0,
-    polarity=Polarity.APOLAR,
-    size=3,
-    index=11)
-serine = AminoAcid(
-    "Serine",
-    "SER",
-    "S",
-    charge=-0.80,
-    polarity=Polarity.POLAR,
-    size=2,
-    index=12)
-threonine = AminoAcid(
-    "Threonine",
-    "THR",
-    "T",
-    charge=-0.80,
-    polarity=Polarity.POLAR,
-    size=3,
-    index=13)
-tryptophan = AminoAcid(
-    "Tryptophan",
-    "TRP",
-    "W",
-    charge=-0.79,
-    polarity=Polarity.POLAR,
-    size=10,
-    index=14)
-tyrosine = AminoAcid(
-    "Tyrosine",
-    "TYR",
-    "Y",
-    charge=-0.80,
-    polarity=Polarity.POLAR,
-    size=8,
-    index=15)
-valine = AminoAcid(
-    "Valine",
-    "VAL",
-    "V",
-    charge=-0.37,
-    polarity=Polarity.APOLAR,
-    size=3,
-    index=16)
-selenocysteine = AminoAcid("Selenocysteine", "SEC", "U")
-pyrrolysine = AminoAcid("Pyrrolysine", "PYL", "O")
-arginine = AminoAcid(
-    "Arginine",
-    "ARG",
-    "R",
-    charge=-1.65,
-    polarity=Polarity.POSITIVE_CHARGE,
-    size=7,
-    index=17)
-asparagine = AminoAcid(
-    "Asparagine",
-    "ASN",
-    "N",
-    charge=-1.22,
-    polarity=Polarity.POLAR,
-    size=4,
-    index=18)
-glutamine = AminoAcid(
-    "Glutamine",
-    "GLN",
-    "Q",
-    charge=-1.22,
-    polarity=Polarity.POLAR,
-    size=5,
-    index=19)
-
-
-amino_acids = [
-    alanine,
-    arginine,
-    asparagine,
-    aspartate,
-    cysteine,
-    glutamate,
-    glutamine,
-    glycine,
-    histidine,
-    isoleucine,
-    leucine,
-    lysine,
-    methionine,
-    phenylalanine,
-    proline,
-    serine,
-    threonine,
-    tryptophan,
-    tyrosine,
-    valine]
-
->>>>>>> d19cdd6e
+from ..models.amino_acid import AminoAcid
+from ..models.polarity import Polarity
+
+alanine = AminoAcid(
+    "Alanine",
+    "ALA",
+    "A",
+    charge=-0.37,
+    polarity=Polarity.APOLAR,
+    size=1,
+    index=0)
+cysteine = AminoAcid(
+    "Cysteine",
+    "CYS",
+    "C",
+    charge=-0.64,
+    polarity=Polarity.POLAR,
+    size=2,
+    index=1)
+aspartate = AminoAcid(
+    "Aspartate",
+    "ASP",
+    "D",
+    charge=-1.37,
+    polarity=Polarity.NEGATIVE_CHARGE,
+    size=4,
+    index=2)
+glutamate = AminoAcid(
+    "Glutamate",
+    "GLU",
+    "E",
+    charge=-1.37,
+    polarity=Polarity.NEGATIVE_CHARGE,
+    size=5,
+    index=3)
+phenylalanine = AminoAcid(
+    "Phenylalanine",
+    "PHE",
+    "F",
+    charge=-0.37,
+    polarity=Polarity.APOLAR,
+    size=7,
+    index=4)
+glycine = AminoAcid(
+    "Glycine",
+    "GLY",
+    "G",
+    charge=-0.37,
+    polarity=Polarity.APOLAR,
+    size=0,
+    index=5)
+histidine = AminoAcid(
+    "Histidine",
+    "HIS",
+    "H",
+    charge=-0.29,
+    polarity=Polarity.POLAR,
+    size=6,
+    index=6)
+isoleucine = AminoAcid(
+    "Isoleucine",
+    "ILE",
+    "I",
+    charge=-0.37,
+    polarity=Polarity.APOLAR,
+    size=4,
+    index=7)
+leucine = AminoAcid(
+    "Leucine",
+    "LEU",
+    "L",
+    charge=-0.37,
+    polarity=Polarity.APOLAR,
+    size=4,
+    index=8)
+lysine = AminoAcid(
+    "Lysine",
+    "LYS",
+    "K",
+    charge=-0.36,
+    polarity=Polarity.POSITIVE_CHARGE,
+    size=5,
+    index=9)
+methionine = AminoAcid(
+    "Methionine",
+    "MET",
+    "M",
+    charge=-0.37,
+    polarity=Polarity.APOLAR,
+    size=4,
+    index=10)
+proline = AminoAcid(
+    "Proline",
+    "PRO",
+    "P",
+    charge=0.0,
+    polarity=Polarity.APOLAR,
+    size=3,
+    index=11)
+serine = AminoAcid(
+    "Serine",
+    "SER",
+    "S",
+    charge=-0.80,
+    polarity=Polarity.POLAR,
+    size=2,
+    index=12)
+threonine = AminoAcid(
+    "Threonine",
+    "THR",
+    "T",
+    charge=-0.80,
+    polarity=Polarity.POLAR,
+    size=3,
+    index=13)
+tryptophan = AminoAcid(
+    "Tryptophan",
+    "TRP",
+    "W",
+    charge=-0.79,
+    polarity=Polarity.POLAR,
+    size=10,
+    index=14)
+tyrosine = AminoAcid(
+    "Tyrosine",
+    "TYR",
+    "Y",
+    charge=-0.80,
+    polarity=Polarity.POLAR,
+    size=8,
+    index=15)
+valine = AminoAcid(
+    "Valine",
+    "VAL",
+    "V",
+    charge=-0.37,
+    polarity=Polarity.APOLAR,
+    size=3,
+    index=16)
+selenocysteine = AminoAcid("Selenocysteine", "SEC", "U")
+pyrrolysine = AminoAcid("Pyrrolysine", "PYL", "O")
+arginine = AminoAcid(
+    "Arginine",
+    "ARG",
+    "R",
+    charge=-1.65,
+    polarity=Polarity.POSITIVE_CHARGE,
+    size=7,
+    index=17)
+asparagine = AminoAcid(
+    "Asparagine",
+    "ASN",
+    "N",
+    charge=-1.22,
+    polarity=Polarity.POLAR,
+    size=4,
+    index=18)
+glutamine = AminoAcid(
+    "Glutamine",
+    "GLN",
+    "Q",
+    charge=-1.22,
+    polarity=Polarity.POLAR,
+    size=5,
+    index=19)
+
+
+amino_acids = [
+    alanine,
+    arginine,
+    asparagine,
+    aspartate,
+    cysteine,
+    glutamate,
+    glutamine,
+    glycine,
+    histidine,
+    isoleucine,
+    leucine,
+    lysine,
+    methionine,
+    phenylalanine,
+    proline,
+    serine,
+    threonine,
+    tryptophan,
+    tyrosine,
+    valine]