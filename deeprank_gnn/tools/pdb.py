--- conflicted
+++ resolved
@@ -1,9 +1,5 @@
 import logging
-<<<<<<< HEAD
-=======
 from typing import List
-
->>>>>>> c0bff28d
 from scipy.spatial import distance_matrix
 import numpy
 from pdb2sql import pdb2sql, interface as get_interface
