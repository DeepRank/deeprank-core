import glob
import h5py
import os
import sys
import numpy as np


def add_target(graph_path, target_name, target_list, sep=" "):
    """Add a target to all the graphs contains in hdf5 files

    Args:
        graph_path (str, list(str)): either a directory containing all the hdf5 files,
                                     or a single hdf5 filename
                                     or a list of hdf5 filenames
        target_name (str): the name of the new target
        target_list (str): name of the file containing the data
        sep (str, optional): separator in target list. Defaults to ' '.

    Notes:
        The input target list should respect the following format :
        1ATN_xxx-1 0
        1ATN_xxx-2 1
        1ATN_xxx-3 0
        1ATN_xxx-4 0
    """

    target_dict = {}

    labels = np.loadtxt(target_list, delimiter=sep, usecols=[0], dtype=str)
    values = np.loadtxt(target_list, delimiter=sep, usecols=[1])
    for label, value in zip(labels, values):
        target_dict[label] = value

    # if a directory is provided
    if os.path.isdir(graph_path):
        graphs = glob.glob(f"{graph_path}/*.hdf5")

    # if a single file is provided
    elif os.path.isfile(graph_path):
        graphs = [graph_path]

    # if a list of file is provided
    else:
        assert isinstance(graph_path, list)
        assert os.path.isfile(graph_path[0])

    for hdf5 in graphs:
        print(hdf5)
        try:
            f5 = h5py.File(hdf5, "a")

            for model in target_dict:
                if model not in f5:
                    raise ValueError("{} does not contain an entry named {}".format(hdf5, model))

                try:
<<<<<<< HEAD
                    model_gp = f5[f"{model}"]
=======
                    model_gp = f5[model]
>>>>>>> 301b69c2

                    if "score" not in model_gp:
                        model_gp.create_group("score")

                    group = f5[f"{model}/score/"]

                    if target_name in group.keys():
                        # Delete the target if it already existed
                        del group[target_name]

                    # Create the target
                    group.create_dataset(target_name, data=target_dict[model])

                except BaseException:
                    print(f"no graph for {model}")

            f5.close()

        except BaseException:
            print(f"no graph for {hdf5}")<|MERGE_RESOLUTION|>--- conflicted
+++ resolved
@@ -54,11 +54,7 @@
                     raise ValueError("{} does not contain an entry named {}".format(hdf5, model))
 
                 try:
-<<<<<<< HEAD
-                    model_gp = f5[f"{model}"]
-=======
                     model_gp = f5[model]
->>>>>>> 301b69c2
 
                     if "score" not in model_gp:
                         model_gp.create_group("score")
