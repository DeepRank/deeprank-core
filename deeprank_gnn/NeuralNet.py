import numpy as np
from time import time
import h5py
import os
import logging
import csv

# torch import
import torch
import torch.nn as nn
from torch.nn import MSELoss
import torch.nn.functional as F
from torch_geometric.data import DataLoader
from torch.utils.tensorboard import SummaryWriter

# deeprank_gnn import
from .DataSet import HDF5DataSet, DivideDataSet, PreCluster
from .Metrics import Metrics


_log = logging.getLogger(__name__)


class NeuralNet(object):

    def __init__(self, database, Net,
                 node_feature=['type', 'polarity', 'bsa'],
                 edge_feature=['dist'], target='irmsd', lr=0.01,
                 batch_size=32, percent=[1.0, 0.0],
                 database_eval=None, index=None, class_weights=None, task=None,
                 classes=[0, 1], threshold=None,
                 pretrained_model=None, shuffle=True, outdir='./', cluster_nodes='mcl', transform_sigmoid=False):
        """Class from which the network is trained, evaluated and tested

        Args:
            database (str, required): path(s) to hdf5 dataset(s). Unique hdf5 file or list of hdf5 files.
            Net (function, required): neural network function (ex. GINet, Foutnet etc.)
            node_feature (list, optional): type, charge, polarity, bsa (buried surface area), pssm,
                    cons (pssm conservation information), ic (pssm information content), depth,
                    hse (half sphere exposure).
                    Defaults to ['type', 'polarity', 'bsa'].
            edge_feature (list, optional): dist (distance). Defaults to ['dist'].
            target (str, optional): irmsd, lrmsd, fnat, capri_class, bin_class, dockQ.
                    Defaults to 'irmsd'.
            lr (float, optional): learning rate. Defaults to 0.01.
            batch_size (int, optional): defaults to 32.
            percent (list, optional): divides the input dataset into a training and an evaluation set.
                    Defaults to [1.0, 0.0].
            database_eval ([type], optional): independent evaluation set. Defaults to None.
            index ([type], optional): index of the molecules to consider. Defaults to None.
            class_weights ([list or bool], optional): weights provided to the cross entropy loss function.
                    The user can either input a list of weights or let DeepRanl-GNN (True) define weights
                    based on the dataset content. Defaults to None.
            task (str, optional): 'reg' for regression or 'class' for classification . Defaults to None.
            classes (list, optional): define the dataset target classes in classification mode. Defaults to [0, 1].
            threshold (int, optional): threshold to compute binary classification metrics. Defaults to 4.0.
            pretrained_model (str, optional): path to pre-trained model. Defaults to None.
            shuffle (bool, optional): shuffle the training set. Defaults to True.
            outdir (str, optional): output directory. Defaults to ./
            cluster_nodes (bool, optional): perform node clustering ('mcl' or 'louvain' algorithm). Default to 'mcl'.
        """
        # load the input data or a pretrained model
        # each named arguments is stored in a member vairable
        # i.e. self.node_feature = node_feature
        if pretrained_model is None:
            for k, v in dict(locals()).items():
                if k not in ['self', 'database', 'Net', 'database_eval']:
                    self.__setattr__(k, v)

            if self.task == None:
                if self.target in ['irmsd', 'lrmsd', 'fnat', 'dockQ']:
                    self.task = 'reg'
                elif self.target in ['bin_class', 'capri_classes']:
                    self.task = 'class'
                else:
                    raise ValueError(
                        f"User target detected -> The task argument is required ('class' or 'reg'). \n\t"
                        f"Example: \n\t"
                        f""
                        f"model = NeuralNet(database, GINet,"
                        f"                  target='physiological_assembly',"
                        f"                  task='class',"
                        f"                  shuffle=True,"
                        f"                  percent=[0.8, 0.2])")

            if self.task == 'class' and self.threshold == None:
                print('the threshold for accuracy computation is set to {}'.format(self.classes[1]))
                self.threshold = self.classes[1]
            if self.task == 'reg' and self.threshold == None:
                print('the threshold for accuracy computation is set to 0.3')
                self.threshold = 0.3
            self.load_model(database, Net, database_eval)

        else:
            self.load_params(pretrained_model)
            self.outdir = outdir
            self.load_pretrained_model(database, Net)

    def load_pretrained_model(self, database, Net):
        """
        Loads pretrained model

        Args:
            database (str): path to hdf5 file(s)
            Net (function): neural network
        """
        # Load the test set
        test_dataset = HDF5DataSet(root='./', database=database,
                                   node_feature=self.node_feature, edge_feature=self.edge_feature,
                                   target=self.target, clustering_method=self.cluster_nodes)
        self.test_loader = DataLoader(
            test_dataset)
        PreCluster(test_dataset, method=self.cluster_nodes)

        print('Test set loaded')
        self.put_model_to_device(test_dataset, Net)

        self.set_loss()

        # optimizer
        self.optimizer = torch.optim.Adam(
            self.model.parameters(), lr=self.lr)

        # load the model and the optimizer state if we have one
        self.optimizer.load_state_dict(self.opt_loaded_state_dict)
        self.model.load_state_dict(self.model_load_state_dict)

    def load_model(self, database, Net, database_eval):
        """
        Loads model

        Args:
            database (str): path to the hdf5 file(s) of the training set
            Net (function): neural network
            database_eval (str): path to the hdf5 file(s) of the evaluation set

        Raises:
            ValueError: Invalid node clustering method.
        """
        # dataset
        dataset = HDF5DataSet(root='./', database=database, index=self.index,
                              node_feature=self.node_feature, edge_feature=self.edge_feature,
                              target=self.target, clustering_method=self.cluster_nodes)

        if self.cluster_nodes != None:
            if self.cluster_nodes == 'mcl' or self.cluster_nodes == 'louvain':
                print("Loading clusters")
                PreCluster(dataset, method=self.cluster_nodes)
            else:
                raise ValueError(
                    f"Invalid node clustering method. \n\t"
                    f"Please set cluster_nodes to 'mcl', 'louvain' or None. Default to 'mcl' \n\t")

        # divide the dataset
        train_dataset, valid_dataset = DivideDataSet(
            dataset, percent=self.percent)

        # dataloader
        self.train_loader = DataLoader(
            train_dataset, batch_size=self.batch_size, shuffle=self.shuffle)
        print('Training set loaded')

        if self.percent[1] > 0.0:
            self.valid_loader = DataLoader(
                valid_dataset, batch_size=self.batch_size, shuffle=self.shuffle)
            print('Evaluation set loaded')

        # independent validation dataset
        if database_eval is not None:
            print('Loading independent evaluation dataset...')
            valid_dataset = HDF5DataSet(root='./', database=database_eval, index=self.index,
                                        node_feature=self.node_feature, edge_feature=self.edge_feature,
                                        target=self.target, clustering_method=self.cluster_nodes)

            if self.cluster_nodes == 'mcl' or self.cluster_nodes == 'louvain':
                print('Loading clusters for the evaluation set.')
                PreCluster(valid_dataset, method=self.cluster_nodes)

            self.valid_loader = DataLoader(
                valid_dataset, batch_size=self.batch_size, shuffle=self.shuffle)
            print('Independent validation set loaded !')

        else:
            print('No independent validation set loaded')

        self.put_model_to_device(dataset, Net)

        # optimizer
        self.optimizer = torch.optim.Adam(
            self.model.parameters(), lr=self.lr)

        self.set_loss()

        # init lists
        self.train_acc = []
        self.train_loss = []

        self.valid_acc = []
        self.valid_loss = []

    def put_model_to_device(self, dataset, Net):
        """
        Puts the model on the available device

        Args:
            dataset (str): path to the hdf5 file(s)
            Net (function): neural network

        Raises:
            ValueError: Incorrect output shape
        """
        # get the device
        self.device = torch.device(
            'cuda' if torch.cuda.is_available() else 'cpu')

        print ('device set to :', self.device)
        if self.device.type == 'cuda':
            print(torch.cuda.get_device_name(0))

        self.num_edge_features = len(self.edge_feature)

        # regression mode
        if self.task == 'reg':
            self.model = Net(dataset.get(
                0).num_features, 1, self.num_edge_features).to(self.device)

        # classification mode
        elif self.task == 'class':
            self.classes_to_idx = {i: idx for idx,
                                   i in enumerate(self.classes)}
            self.idx_to_classes = {idx: i for idx,
                                   i in enumerate(self.classes)}
            self.output_shape = len(self.classes)
            try:
                self.model = Net(dataset.get(
                    0).num_features, self.output_shape, self.num_edge_features).to(self.device)
            except:
                raise ValueError(
                    f"The loaded model does not accept output_shape = {self.output_shape} argument \n\t"
                    f"Check your input or adapt the model\n\t"
                    f"Example :\n\t"
                    f"def __init__(self, input_shape): --> def __init__(self, input_shape, output_shape) \n\t"
                    f"self.fc2 = torch.nn.Linear(64, 1) --> self.fc2 = torch.nn.Linear(64, output_shape) \n\t")

    def set_loss(self):
        """Sets the loss function (MSE loss for regression/ CrossEntropy loss for classification)."""
        if self.task == 'reg':
            self.loss = MSELoss()

        elif self.task == 'class':

            # assign weights to each class in case of unbalanced dataset
            self.weights = None
            if self.class_weights == True:
                targets_all = []
                for batch in self.train_loader:
                    targets_all.append(batch.y)

                targets_all = torch.cat(
                    targets_all).squeeze().tolist()
                self.weights = torch.tensor(
                    [targets_all.count(i) for i in self.classes], dtype=torch.float32)
                print('class occurences: {}'.format(self.weights))
                self.weights = 1.0 / self.weights
                self.weights = self.weights / self.weights.sum()
                print('class weights: {}'.format(self.weights))

            self.loss = nn.CrossEntropyLoss(
                weight=self.weights, reduction='mean')

    def train(self, nepoch=1, validate=False, save_model='last',
              hdf5='train_data.hdf5',
              tensorboard_directory=None):
        """
        Trains the model

        Args:
            nepoch (int, optional): number of epochs. Defaults to 1.
            validate (bool, optional): perform validation. Defaults to False.
            save_model (last, best, optional): save the model. Defaults to 'last'
            hdf5 (str, optional): hdf5 output file
            tensorboard_directory (directory path, optional): where to store the tensorflow files
        """

        with SummaryWriter(log_dir=tensorboard_directory,
                           filename_suffix="_train",
                           comment="train") as tensorboard_writer:

            # Output file name
            data_hdf5_path = self.update_name(hdf5, self.outdir)

            # Number of epochs
            self.nepoch = nepoch

            # Loop over epochs
            self.data = {}
            for epoch in range(1, nepoch+1):

                # Train the model
                self.model.train()

                t0 = time()
                _out, _y, _loss, self.data['train'] = self._epoch(epoch, "training", tensorboard_writer)
                t = time() - t0
                self.train_loss.append(_loss)
                self.train_out = _out
                self.train_y = _y
                _acc = self.get_metrics('train', self.threshold).accuracy
                self.train_acc.append(_acc)

                # Print the loss and accuracy (training set)
                self.log_epoch_data(
                    'train', epoch, _loss, _acc, t)

                # Validate the model
                if validate is True:

                    t0 = time()
                    _out, _y, _val_loss, self.data['eval'] = self.eval(self.valid_loader, epoch, "validation", tensorboard_writer)
                    t = time() - t0

                    self.valid_loss.append(_val_loss)
                    self.valid_out = _out
                    self.valid_y = _y
                    _val_acc = self.get_metrics(
                        'eval', self.threshold).accuracy
                    self.valid_acc.append(_val_acc)

                    # Print loss and accuracy (validation set)
                    self.log_epoch_data(
                        'valid', epoch, _val_loss, _val_acc, t)

                    # save the best model (i.e. lowest loss value on validation data)
                    if save_model == 'best':

                        if min(self.valid_loss) == _val_loss:
                            self.save_model(filename='t{}_y{}_b{}_e{}_lr{}_{}.pth.tar'.format(
                                self.task, self.target, str(self.batch_size), str(nepoch), str(self.lr), str(epoch)))

                else:
                    # if no validation set, saves the best performing model on the traing set
                    if save_model == 'best':
                        if min(self.train_loss) == _loss:
                            print(
                                'WARNING: The training set is used both for learning and model selection.')
                            print(
                                'this may lead to training set data overfitting.')
                            print(
                                'We advice you to use an external validation set.')
                            self.save_model(filename='t{}_y{}_b{}_e{}_lr{}_{}.pth.tar'.format(
                                self.task, self.target, str(self.batch_size), str(nepoch), str(self.lr), str(epoch)))

            # Save the last model
            if save_model == 'last':
                self.save_model(filename='t{}_y{}_b{}_e{}_lr{}.pth.tar'.format(
                    self.task, self.target, str(self.batch_size), str(nepoch), str(self.lr)))


    def test(self, database_test=None, threshold=4, hdf5='test_data.hdf5',
             tensorboard_directory=None):
        """
        Tests the model

        Args:
            database_test ([type], optional): test database
            threshold (int, optional): threshold use to tranform data into binary values. Defaults to 4.
            hdf5 (str, optional): output hdf5 file. Defaults to 'test_data.hdf5'.
            tensorboard_directory (directory path, optional): where to store the tensorflow files
        """

        with SummaryWriter(log_dir=tensorboard_directory,
                           filename_suffix="_test",
                           comment="test") as tensorboard_writer:

            # Output file name
            data_hdf5_path = self.update_name(hdf5, self.outdir)

            # Loads the test dataset if provided
            if database_test is not None:
                # Load the test set
                test_dataset = HDF5DataSet(root='./', database=database_test,
                                           node_feature=self.node_feature, edge_feature=self.edge_feature,
                                           target=self.target, clustering_method=self.cluster_nodes)
                print('Test set loaded')
                PreCluster(test_dataset, method='mcl')

                self.test_loader = DataLoader(
                    test_dataset)

            else:
                if self.load_pretrained_model == None:
                    raise ValueError(
                        "You need to upload a test dataset \n\t"
                        "\n\t"
                        ">> model.test(test_dataset)\n\t"
                        "if a pretrained network is loaded, you can directly test the model on the loaded dataset :\n\t"
                        ">> model = NeuralNet(database_test, gnn, pretrained_model = model_saved, target=None)\n\t"
                        ">> model.test()\n\t")
            self.data = {}

            # Run test
            _out, _y, _test_loss, self.data['test'] = self.eval(self.test_loader, 0, "testing", tensorboard_writer)

            self.test_out = _out

            if len(_y) == 0:
                self.test_y = None
                self.test_acc = None
            else:
                self.test_y = _y
                _test_acc = self.get_metrics('test', threshold).accuracy
                self.test_acc = _test_acc

                self.log_epoch_data(
                    'test', 0, _test_loss, _test_acc, 0.0)

            self.test_loss = _test_loss

    @staticmethod
    def _export_metrics_tensorboard(epoch_number, batch_number, batches_per_epoch, pass_name,
                                    task, loss, prediction, target, tensorboard_writer):

        iteration_number = np.ceil(100 * ((epoch_number - 1) + (batch_number / batches_per_epoch)))

        tensorboard_writer.add_scalar(f"{pass_name} loss", loss, iteration_number)

        fp, fn, tp, tn = 0, 0, 0, 0

        if task == "class":
            for mol_index, target_value in enumerate(target):
                prediction_value = prediction[mol_index]

                if prediction_value > 0.0 and target_value > 0.0:
                    tp += 1

                elif prediction_value <= 0.0 and target_value <= 0.0:
                    tn += 1

                elif prediction_value > 0.0 and target_value <= 0.0:
                    fp += 1

                elif prediction_value <= 0.0 and target_value > 0.0:
                    fn += 1

            mcc_quotient = np.sqrt((tn + fn) * (fp + tp) * (tn + fp) * (fn + tp))
            if mcc_quotient == 0:
                mcc = 0.0
            else:
                mcc = (tn * tp - fp * fn) / mcc_quotient
            tensorboard_writer.add_scalar(f"{pass_name} MCC", mcc, iteration_number)

            accuracy = (tp + tn) / (tp + tn + fp + fn)
            tensorboard_writer.add_scalar(f"{pass_name} accuracy", accuracy, iteration_number)

    @staticmethod
    def _export_epoch_prediction_table(epoch_number, pass_name, task, epoch_data, directory_path):

        table_path = os.path.join(directory_path, f"predictions_{pass_name}_epoch{epoch_number}.csv")

        with open(table_path, 'w') as f:
            w = csv.writer(f)

            header = ["entry id", "output", "target"]
            w.writerow(header)

            for mol_index, mol_name in enumerate(epoch_data['mol']):

                output = epoch_data['outputs'][mol_index]
                target = epoch_data['targets'][mol_index]

                row = [mol_name, output, target]
                w.writerow(row)

    def eval(self, loader, epoch_number, pass_name, tensorboard_writer):
        """
        Evaluates the model

        Args:
            loader (DataLoader): [description]
            epoch_number (int)
            pass_name (str): 'training', 'validation' or 'testing'
            tensorboard_writer (SummaryWriter)

        Returns:
            (tuple):
        """
        self.model.eval()

        loss_func = self.loss
        out = []
        y = []
        data = {'outputs': [], 'targets': [], 'mol': [], 'loss': []}

<<<<<<< HEAD
        batch_count = len(loader)

        for batch_index, data_batch in enumerate(loader):
=======
        sum_of_losses = 0
        count_predictions = 0

        for data_batch in loader:
>>>>>>> 85583b01

            data_batch = data_batch.to(self.device)
            pred = self.model(data_batch)
            pred, data_batch.y = self.format_output(
                pred, data_batch.y)

            # Check if a target value was provided (i.e. benchmarck scenario)
            if data_batch.y is not None:
                y += data_batch.y.tolist()
<<<<<<< HEAD
                loss = loss_func(pred, data_batch.y).detach().item()
                loss_val += loss
=======
                loss = loss_func(pred, data_batch.y)

                count_predictions += pred.shape[0]
                sum_of_losses += loss.detach().item() * pred.shape[0]
>>>>>>> 85583b01

            # get the outputs for export
            if self.task == 'class':
                pred = F.softmax(pred, dim=1)
                pred = np.argmax(pred.detach(), axis=1)
            else:
                pred = pred.detach().reshape(-1)

            out += pred.tolist()

            # get the data
            data['mol'] += data_batch['mol']

            self._export_metrics_tensorboard(epoch_number, batch_index + 1, batch_count, pass_name,
                                             self.task, loss, pred, data_batch.y, tensorboard_writer)

        # Save targets
        if self.task == 'class':

            data['targets'] += [self.idx_to_classes[x] for x in y]
            data['outputs'] += [self.idx_to_classes[x] for x in out]
        else:
            data['targets'] += y
            data['outputs'] += out

        if count_predictions > 0:
            eval_loss = sum_of_losses / count_predictions
        else:
            eval_loss = 0.0

        data['loss'] += [eval_loss]

        self._export_epoch_prediction_table(epoch_number, pass_name, self.task, data, tensorboard_writer.log_dir)

        return out, y, eval_loss, data

    def _epoch(self, epoch_number, pass_name, tensorboard_writer):
        """
        Runs a single epoch

        Args:
            epoch_number (int)
            pass_name (str): 'training', 'validation' or 'testing'
            tensorboard_writer (SummaryWriter)

        Returns:
            tuple: prediction, ground truth, running loss
        """
        sum_of_losses = 0
        count_predictions = 0

        out = []
        y = []
        data = {'outputs': [], 'targets': [], 'mol': [], 'loss': []}

        batch_count = len(self.train_loader)

        for batch_index, data_batch in enumerate(self.train_loader):

            data_batch = data_batch.to(self.device)
            self.optimizer.zero_grad()
            pred = self.model(data_batch)
            pred, data_batch.y = self.format_output(pred, data_batch.y)

            loss = self.loss(pred, data_batch.y)

            loss.backward()
            self.optimizer.step()

            count_predictions += pred.shape[0]
            sum_of_losses += loss.detach().item() * pred.shape[0]  # convert mean back to sum

            try:
                y += data_batch.y.tolist()
            except ValueError:
                print(
                    "You must provide target values (y) for the training set")

            # get the outputs for export
            if self.task == 'class':
                pred = F.softmax(pred, dim=1)
                pred = np.argmax(pred.detach(), axis=1)
            else:
                pred = pred.detach().reshape(-1)

            out += pred.tolist()

            # get the data
            data['mol'] += data_batch['mol']

            self._export_metrics_tensorboard(epoch_number, batch_index + 1, batch_count, pass_name,
                                             self.task, loss.detach().item(), pred, data_batch.y, tensorboard_writer)

        # save targets and predictions
        if self.task == 'class':

            data['targets'] += [self.idx_to_classes[x] for x in y]
            data['outputs'] += [self.idx_to_classes[x] for x in out]
        else:
            data['targets'] += y
            data['outputs'] += out

        if count_predictions > 0:
            epoch_loss = sum_of_losses / count_predictions
        else:
            epoch_loss = 0.0

        data['loss'] += [epoch_loss]

        self._export_epoch_prediction_table(epoch_number, pass_name, self.task, data, tensorboard_writer.log_dir)

        return out, y, epoch_loss, data

    def get_metrics(self, data='eval', threshold=4.0, binary=True):
        """
        Computes the metrics needed

        Args:
            data (str, optional): 'eval', 'train' or 'test'. Defaults to 'eval'.
            threshold (float, optional): threshold use to tranform data into binary values. Defaults to 4.0.
            binary (bool, optional): Transform data into binary data. Defaults to True.
        """
        if self.task == 'class':
            threshold = self.classes_to_idx[threshold]

        if data == 'eval':
            if len(self.valid_out) == 0:
                print('No evaluation set has been provided')

            else:
                pred = self.valid_out
                y = self.valid_y

        elif data == 'train':
            if len(self.train_out) == 0:
                print('No training set has been provided')

            else:
                pred = self.train_out
                y = self.train_y

        elif data == 'test':
            if len(self.test_out) == 0:
                print('No test set has been provided')

            if self.test_y == None:
                print(
                    'You must provide ground truth target values to compute the metrics')

            else:
                pred = self.test_out
                y = self.test_y

        return Metrics(pred, y, self.target, threshold, binary)

    def compute_class_weights(self):

        targets_all = []
        for batch in self.train_loader:
            targets_all.append(batch.y)

        targets_all = torch.cat(targets_all).squeeze().tolist()
        weights = torch.tensor([targets_all.count(i)
                                for i in self.classes], dtype=torch.float32)
        print('class occurences: {}'.format(weights))
        weights = 1.0 / weights
        weights = weights / weights.sum()
        print('class weights: {}'.format(weights))
        return weights

    @staticmethod
    def log_epoch_data(stage, epoch, loss, acc, time):
        """
        Prints the data of each epoch

        Args:
            stage (str): train or valid
            epoch (int): epoch number
            loss (float): loss during that epoch
            acc (float or None): accuracy
            time (float): timing of the epoch
        """
        if acc is None:
            acc_str = 'None'
        else:
            acc_str = '%1.4e' % acc

        _log.info('Epoch [%04d] : %s loss %e | accuracy %s | time %1.2e sec.' % (epoch, stage, loss, acc_str, time))

    def format_output(self, pred, target=None):
        """Format the network output depending on the task (classification/regression)."""
        if self.task == 'class' :
            #pred = F.softmax(pred, dim=1)

            if target is not None:
                target = torch.tensor(
                    [self.classes_to_idx[int(x)] for x in target])

        elif self.transform_sigmoid is True :
            pred = torch.sigmoid(pred.reshape(-1))

        else:
            pred = pred.reshape(-1)

        return pred, target

    @staticmethod
    def update_name(hdf5, outdir):
        """
        Checks if the file already exists, if so, update the name

        Args:
            hdf5 (str): hdf5 file
            outdir (str): output directory

        Returns:
            str: update hdf5 name
        """
        fname = os.path.join(outdir, hdf5)

        count = 0
        hdf5_name = hdf5.split('.')[0]

        # If file exists, change its name with a number
        while os.path.exists(fname):
            count += 1
            hdf5 = '{}_{:03d}.hdf5'.format(hdf5_name, count)
            fname = os.path.join(outdir, hdf5)

        return fname

    def plot_loss(self, name=''):
        """
        Plots the loss of the model as a function of the epoch

        Args:
            name (str, optional): name of the output file. Defaults to ''.
        """
        nepoch = self.nepoch
        train_loss = self.train_loss
        valid_loss = self.valid_loss

        import matplotlib.pyplot as plt

        if len(valid_loss) > 1:
            plt.plot(range(1, nepoch+1), valid_loss,
                     c='red', label='valid')

        if len(train_loss) > 1:
            plt.plot(range(1, nepoch+1), train_loss,
                     c='blue', label='train')
            plt.title("Loss/ epoch")
            plt.xlabel("Number of epoch")
            plt.ylabel("Total loss")
            plt.legend()
            plt.savefig(os.path.join(self.outdir, 'loss_epoch{}.png'.format(name)))
            plt.close()

    def plot_acc(self, name=''):
        """
        Plots the accuracy of the model as a function of the epoch

        Args:
            name (str, optional): name of the output file. Defaults to ''.
        """
        nepoch = self.nepoch
        train_acc = self.train_acc
        valid_acc = self.valid_acc

        import matplotlib.pyplot as plt

        if len(valid_acc) > 1:
            plt.plot(range(1, nepoch+1), valid_acc,
                     c='red', label='valid')

        if len(train_acc) > 1:
            plt.plot(range(1, nepoch+1), train_acc,
                     c='blue', label='train')
            plt.title("Accuracy/ epoch")
            plt.xlabel("Number of epoch")
            plt.ylabel("Accuracy")
            plt.legend()
            plt.savefig(os.path.join(self.outdir, 'acc_epoch{}.png'.format(name)))
            plt.close()

    def plot_hit_rate(self, data='eval', threshold=4, mode='percentage', name=''):
        """
        Plots the hitrate as a function of the models' rank

        Args:
            data (str, optional): which stage to consider train/eval/test. Defaults to 'eval'.
            threshold (int, optional): defines the value to split into a hit (1) or a non-hit (0). Defaults to 4.
            mode (str, optional): displays the hitrate as a number of hits ('count') or as a percentage ('percantage') . Defaults to 'percentage'.
        """
        import matplotlib.pyplot as plt

        try:

            hitrate = self.get_metrics(data, threshold).hitrate()

            nb_models = len(hitrate)
            X = range(1, nb_models + 1)

            if mode == 'percentage':
                hitrate /= hitrate.sum()

            plt.plot(X, hitrate, c='blue', label='train')
            plt.title("Hit rate")
            plt.xlabel("Number of models")
            plt.ylabel("Hit Rate")
            plt.legend()
            plt.savefig(os.path.join(self.outdir, 'hitrate{}.png'.format(name)))
            plt.close()

        except:
            print('No hit rate plot could be generated for you {} task'.format(
                self.task))

    def plot_scatter(self):
        """Scatters plot of the results."""
        import matplotlib.pyplot as plt

        self.model.eval()

        pred, truth = {'train': [], 'valid': []}, {
            'train': [], 'valid': []}

        for data in self.train_loader:
            data = data.to(self.device)
            truth['train'] += data.y.tolist()
            pred['train'] += self.model(data).reshape(-1).tolist()

        for data in self.valid_loader:
            data = data.to(self.device)
            truth['valid'] += data.y.tolist()
            pred['valid'] += self.model(data).reshape(-1).tolist()

        plt.scatter(truth['train'], pred['train'], c='blue')
        plt.scatter(truth['valid'], pred['valid'], c='red')
        plt.show()

    def save_model(self, filename='model.pth.tar'):
        """
        Saves the model to a file

        Args:
            filename (str, optional): name of the file. Defaults to 'model.pth.tar'.
        """
        state = {'model': self.model.state_dict(),
                 'optimizer': self.optimizer.state_dict(),
                 'node': self.node_feature,
                 'edge': self.edge_feature,
                 'target': self.target,
                 'task': self.task,
                 'classes': self.classes,
                 'class_weight': self.class_weights,
                 'batch_size': self.batch_size,
                 'percent': self.percent,
                 'lr': self.lr,
                 'index': self.index,
                 'shuffle': self.shuffle,
                 'threshold': self.threshold,
                 'cluster_nodes': self.cluster_nodes,
                 'transform_sigmoid': self.transform_sigmoid}

        torch.save(state, filename)

    def load_params(self, filename):
        """
        Loads the parameters of a pretrained model

        Args:
            filename ([type]): [description]

        Returns:
            [type]: [description]
        """
        self.device = torch.device(
            'cuda' if torch.cuda.is_available() else 'cpu')

        state = torch.load(filename, map_location=torch.device(self.device))

        self.node_feature = state['node']
        self.edge_feature = state['edge']
        self.target = state['target']
        self.batch_size = state['batch_size']
        self.percent = state['percent']
        self.lr = state['lr']
        self.index = state['index']
        self.class_weights = state['class_weight']
        self.task = state['task']
        self.classes = state['classes']
        self.threshold = state['threshold']
        self.shuffle = state['shuffle']
        self.cluster_nodes = state['cluster_nodes']
        self.transform_sigmoid = state['transform_sigmoid']

        self.opt_loaded_state_dict = state['optimizer']
        self.model_load_state_dict = state['model']
<|MERGE_RESOLUTION|>--- conflicted
+++ resolved
@@ -491,16 +491,11 @@
         y = []
         data = {'outputs': [], 'targets': [], 'mol': [], 'loss': []}
 
-<<<<<<< HEAD
         batch_count = len(loader)
-
-        for batch_index, data_batch in enumerate(loader):
-=======
         sum_of_losses = 0
         count_predictions = 0
 
-        for data_batch in loader:
->>>>>>> 85583b01
+        for batch_index, data_batch in enumerate(loader):
 
             data_batch = data_batch.to(self.device)
             pred = self.model(data_batch)
@@ -510,15 +505,10 @@
             # Check if a target value was provided (i.e. benchmarck scenario)
             if data_batch.y is not None:
                 y += data_batch.y.tolist()
-<<<<<<< HEAD
-                loss = loss_func(pred, data_batch.y).detach().item()
-                loss_val += loss
-=======
                 loss = loss_func(pred, data_batch.y)
 
                 count_predictions += pred.shape[0]
                 sum_of_losses += loss.detach().item() * pred.shape[0]
->>>>>>> 85583b01
 
             # get the outputs for export
             if self.task == 'class':
@@ -533,7 +523,7 @@
             data['mol'] += data_batch['mol']
 
             self._export_metrics_tensorboard(epoch_number, batch_index + 1, batch_count, pass_name,
-                                             self.task, loss, pred, data_batch.y, tensorboard_writer)
+                                             self.task, loss.detach().item(), pred, data_batch.y, tensorboard_writer)
 
         # Save targets
         if self.task == 'class':
@@ -567,6 +557,7 @@
         Returns:
             tuple: prediction, ground truth, running loss
         """
+
         sum_of_losses = 0
         count_predictions = 0
 
