--- conflicted
+++ resolved
@@ -21,31 +21,6 @@
 _log = logging.getLogger(__name__)
 
 
-<<<<<<< HEAD
-class NeuralNet():
-    def __init__( # noqa
-        self,
-        database,
-        Net,
-        node_feature=None,
-        edge_feature=None,
-        target="irmsd", # noqa
-        lr=0.01, # noqa
-        batch_size=32, # noqa
-        percent=[1.0, 0.0], # noqa
-        database_eval=None,
-        index=None, # noqa
-        class_weights=None, # noqa
-        task=None, # noqa
-        classes=[0, 1], # noqa
-        threshold=None, # noqa
-        pretrained_model=None,
-        shuffle=True, # noqa
-        outdir="./",
-        cluster_nodes="mcl", # noqa
-        transform_sigmoid=False, # noqa
-    ):
-=======
 class NeuralNet(object):
 
     def __init__(self, database, Net,
@@ -56,7 +31,6 @@
                  classes=[0, 1], threshold=None,
                  pretrained_model=None, shuffle=True, cluster_nodes='mcl', transform_sigmoid=False,
                  metrics_exporters: Optional[List[MetricsExporter]] = None):
->>>>>>> 7aaae07f
         """Class from which the network is trained, evaluated and tested
 
         Args:
@@ -263,15 +237,9 @@
         # get the device
         self.device = torch.device("cuda" if torch.cuda.is_available() else "cpu")
 
-<<<<<<< HEAD
-        print("device set to :", self.device)
-        if self.device.type == "cuda":
-            print(torch.cuda.get_device_name(0))
-=======
         _log.info(f"device set to : {self.device}")
         if self.device.type == 'cuda':
             _log.info(f"cuda device name is {torch.cuda.get_device_name(0)}")
->>>>>>> 7aaae07f
 
         self.num_edge_features = len(self.edge_feature)
 
@@ -286,26 +254,9 @@
             self.classes_to_idx = {i: idx for idx, i in enumerate(self.classes)}
             self.idx_to_classes = dict(enumerate(self.classes))
             self.output_shape = len(self.classes)
-<<<<<<< HEAD
-            try:
-                self.model = Net(
-                    dataset.get(0).num_features,
-                    self.output_shape,
-                    self.num_edge_features,
-                ).to(self.device)
-            except Exception as e:
-                raise ValueError(
-                    f"The loaded model does not accept output_shape = {self.output_shape} argument \n\t"
-                    f"Check your input or adapt the model\n\t"
-                    f"Example :\n\t"
-                    f"def __init__(self, input_shape): --> def __init__(self, input_shape, output_shape) \n\t"
-                    f"self.fc2 = torch.nn.Linear(64, 1) --> self.fc2 = torch.nn.Linear(64, output_shape) \n\t"
-                ) from e
-=======
 
             self.model = Net(dataset.get(
                 0).num_features, self.output_shape, self.num_edge_features).to(self.device)
->>>>>>> 7aaae07f
 
     def set_loss(self):
         """Sets the loss function (MSE loss for regression/ CrossEntropy loss for classification)."""
@@ -332,20 +283,8 @@
 
             self.loss = nn.CrossEntropyLoss(weight=self.weights, reduction="mean")
 
-<<<<<<< HEAD
-    def train( # pylint: disable=too-many-arguments, too-many-locals
-        self,
-        nepoch=1,
-        validate=False,
-        save_model="last",
-        hdf5="train_data.hdf5",
-        save_epoch="intermediate",
-        save_every=5,
-    ):
-=======
     def train(self, nepoch=1, validate=False, save_model='last',
               hdf5='train_data.hdf5'):
->>>>>>> 7aaae07f
         """
         Trains the model
 
@@ -355,108 +294,6 @@
             save_model (last, best, optional): save the model. Defaults to 'last'
             hdf5 (str, optional): hdf5 output file
         """
-<<<<<<< HEAD
-        # Output file name
-        data_hdf5_path = self.update_name(hdf5, self.outdir)
-
-        # Number of epochs
-        self.nepoch = nepoch
-
-        # Loop over epochs
-        self.data = {}
-        for epoch in range(1, nepoch + 1):
-
-            # Train the model
-            self.model.train()
-
-            t0 = time()
-            _out, _y, _loss, self.data["train"] = self._epoch()
-            t = time() - t0
-            self.train_loss.append(_loss)
-            self.train_out = _out
-            self.train_y = _y
-            _acc = self.get_metrics("train", self.threshold).accuracy
-            self.train_acc.append(_acc)
-
-            # Print the loss and accuracy (training set)
-            self.log_epoch_data("train", epoch, _loss, _acc, t)
-
-            # Validate the model
-            if validate is True:
-
-                t0 = time()
-                _out, _y, _val_loss, self.data["eval"] = self.eval(self.valid_loader)
-                t = time() - t0
-
-                self.valid_loss.append(_val_loss)
-                self.valid_out = _out
-                self.valid_y = _y
-                _val_acc = self.get_metrics("eval", self.threshold).accuracy
-                self.valid_acc.append(_val_acc)
-
-                # Print loss and accuracy (validation set)
-                self.log_epoch_data("valid", epoch, _val_loss, _val_acc, t)
-
-                # save the best model (i.e. lowest loss value on validation
-                # data)
-                if save_model == "best":
-
-                    if min(self.valid_loss) == _val_loss:
-                        self.save_model(
-                            filename="t{}_y{}_b{}_e{}_lr{}_{}.pth.tar".format( # pylint: disable=consider-using-f-string
-                                self.task,
-                                self.target,
-                                str(self.batch_size),
-                                str(nepoch),
-                                str(self.lr),
-                                str(epoch),
-                            )
-                        )
-
-            else:
-                # if no validation set, saves the best performing model on the
-                # traing set
-                if save_model == "best":
-                    if min(self.train_loss) == _loss:
-                        print(
-                            "WARNING: The training set is used both for learning and model selection."
-                        )
-                        print("this may lead to training set data overfitting.")
-                        print("We advice you to use an external validation set.")
-                        self.save_model(
-                            filename="t{}_y{}_b{}_e{}_lr{}_{}.pth.tar".format( # pylint: disable=consider-using-f-string
-                                self.task,
-                                self.target,
-                                str(self.batch_size),
-                                str(nepoch),
-                                str(self.lr),
-                                str(epoch),
-                            )
-                        )
-
-            # Save epoch data
-            if (save_epoch == "all") or (epoch == nepoch):
-                with h5py.File(data_hdf5_path, "a") as data_hdf5_file:
-                    self._export_epoch_hdf5(epoch, self.data, data_hdf5_file)
-
-            elif (save_epoch == "intermediate") and (epoch % save_every == 0):
-                with h5py.File(data_hdf5_path, "a") as data_hdf5_file:
-                    self._export_epoch_hdf5(epoch, self.data, data_hdf5_file)
-
-        # Save the last model
-        if save_model == "last":
-            self.save_model(
-                filename="t{}_y{}_b{}_e{}_lr{}.pth.tar".format( # pylint: disable=consider-using-f-string
-                    self.task,
-                    self.target,
-                    str(self.batch_size),
-                    str(nepoch),
-                    str(self.lr),
-                )
-            )
-
-    def test(self, database_test=None, threshold=4, hdf5="test_data.hdf5"):
-=======
 
         train_losses = []
         valid_losses = []
@@ -514,7 +351,6 @@
                     self.task, self.target, str(self.batch_size), str(nepoch), str(self.lr)))
 
     def test(self, database_test=None, threshold=4, hdf5='test_data.hdf5'):
->>>>>>> 7aaae07f
         """
         Tests the model
 
@@ -524,50 +360,6 @@
             hdf5 (str, optional): output hdf5 file. Defaults to 'test_data.hdf5'.
         """
 
-<<<<<<< HEAD
-        # Loads the test dataset if provided
-        if database_test is not None:
-            # Load the test set
-            test_dataset = HDF5DataSet(
-                root="./",
-                database=database_test,
-                node_feature=self.node_feature,
-                edge_feature=self.edge_feature,
-                target=self.target,
-                clustering_method=self.cluster_nodes,
-            )
-            print("Test set loaded")
-            PreCluster(test_dataset, method="mcl")
-
-            self.test_loader = DataLoader(test_dataset)
-
-        else:
-            if self.load_pretrained_model is None:
-                raise ValueError(
-                    "You need to upload a test dataset \n\t"
-                    "\n\t"
-                    ">> model.test(test_dataset)\n\t"
-                    "if a pretrained network is loaded, you can directly test the model on the loaded dataset :\n\t"
-                    ">> model = NeuralNet(database_test, gnn, pretrained_model = model_saved, target=None)\n\t"
-                    ">> model.test()\n\t"
-                )
-        self.data = {}
-
-        # Run test
-        _out, _y, _test_loss, self.data["test"] = self.eval(self.test_loader)
-
-        self.test_out = _out
-
-        if len(_y) == 0:
-            self.test_y = None
-            self.test_acc = None
-        else:
-            self.test_y = _y
-            _test_acc = self.get_metrics("test", threshold).accuracy
-            self.test_acc = _test_acc
-
-            self.log_epoch_data("test", 0, _test_loss, _test_acc, 0.0)
-=======
         with self._metrics_exporters:
 
             # Loads the test dataset if provided
@@ -579,16 +371,9 @@
                                            target=self.target, clustering_method=self.cluster_nodes)
 
                 PreCluster(test_dataset, method='mcl')
->>>>>>> 7aaae07f
 
                 self.test_loader = DataLoader(test_dataset)
 
-<<<<<<< HEAD
-        with h5py.File(data_hdf5_path, "a") as data_hdf5_file:
-            self._export_epoch_hdf5(0, self.data, data_hdf5_file)
-
-    def eval(self, loader):
-=======
             else:
                 if self.load_pretrained_model == None:
                     raise ValueError(
@@ -604,7 +389,6 @@
             loss_ = self.eval(self.test_loader, 0, "testing")
 
     def eval(self, loader: DataLoader, epoch_number: int, pass_name: str) -> float:
->>>>>>> 7aaae07f
         """
         Evaluates the model
 
@@ -618,14 +402,7 @@
         """
         self.model.eval()
 
-<<<<<<< HEAD
-        loss_func, loss_val = self.loss, 0
-        out = []
-        y = []
-        data = {"outputs": [], "targets": [], "mol": [], "loss": []}
-=======
         loss_func = self.loss
->>>>>>> 7aaae07f
 
         targets = []
         outputs = []
@@ -644,15 +421,6 @@
 
             # Check if a target value was provided (i.e. benchmarck scenario)
             if data_batch.y is not None:
-<<<<<<< HEAD
-                y += data_batch.y.tolist()
-                loss_val += loss_func(pred, data_batch.y).detach().item()
-
-            # get the outputs for export
-            if self.task == "class":
-                pred = F.softmax(pred, dim=1)
-                pred = np.argmax(pred.detach(), axis=1)
-=======
                 targets += data_batch.y.tolist()
                 loss_ = loss_func(pred, data_batch.y)
 
@@ -662,48 +430,27 @@
             # get the outputs for export
             if self.task == 'class':
                 pred = F.softmax(pred.detach(), dim=1)
->>>>>>> 7aaae07f
             else:
                 pred = pred.detach().reshape(-1)
 
             outputs += pred.tolist()
 
             # get the data
-<<<<<<< HEAD
-            data["mol"] += data_batch["mol"]
-
-        # Save targets
-        if self.task == "class":
-            data["targets"] += [self.idx_to_classes[x] for x in y]
-            data["outputs"] += [self.idx_to_classes[x] for x in out]
-=======
             entry_names += data_batch['mol']
 
         dt = time() - t0
->>>>>>> 7aaae07f
 
         if count_predictions > 0:
             eval_loss = sum_of_losses / count_predictions
         else:
-<<<<<<< HEAD
-            data["targets"] += y
-            data["outputs"] += out
-
-        data["loss"] += [loss_val]
-=======
             eval_loss = 0.0
 
         self._metrics_exporters.process(pass_name, epoch_number, entry_names, outputs, targets)
         self.log_epoch_data(pass_name, epoch_number, eval_loss, dt)
->>>>>>> 7aaae07f
 
         return eval_loss
 
-<<<<<<< HEAD
-    def _epoch(self):
-=======
     def _epoch(self, epoch_number: int, pass_name: str) -> float:
->>>>>>> 7aaae07f
         """
         Runs a single epoch
 
@@ -714,13 +461,6 @@
         Returns:
             running loss
         """
-<<<<<<< HEAD
-        running_loss = 0
-        out = []
-        y = []
-        data = {"outputs": [], "targets": [], "mol": [], "loss": []}
-=======
->>>>>>> 7aaae07f
 
         sum_of_losses = 0
         count_predictions = 0
@@ -743,17 +483,6 @@
             loss_.backward()
             self.optimizer.step()
 
-<<<<<<< HEAD
-            try:
-                y += data_batch.y.tolist()
-            except ValueError:
-                print("You must provide target values (y) for the training set")
-
-            # get the outputs for export
-            if self.task == "class":
-                pred = F.softmax(pred, dim=1)
-                pred = np.argmax(pred.detach(), axis=1)
-=======
             count_predictions += pred.shape[0]
             sum_of_losses += loss_.detach().item() * pred.shape[0]  # convert mean back to sum
 
@@ -762,65 +491,12 @@
             # get the outputs for export
             if self.task == 'class':
                 pred = F.softmax(pred.detach(), dim=1)
->>>>>>> 7aaae07f
             else:
                 pred = pred.detach().reshape(-1)
 
             outputs += pred.tolist()
 
             # get the data
-<<<<<<< HEAD
-            data["mol"] += data_batch["mol"]
-
-        # save targets and predictions
-        if self.task == "class":
-            data["targets"] += [self.idx_to_classes[x] for x in y]
-            data["outputs"] += [self.idx_to_classes[x] for x in out]
-        else:
-            data["targets"] += y
-            data["outputs"] += out
-
-        data["loss"] += [running_loss]
-
-        return out, y, running_loss, data
-
-    def get_metrics(self, data="eval", threshold=4.0, binary=True):
-        """
-        Computes the metrics needed
-
-        Args:
-            data (str, optional): 'eval', 'train' or 'test'. Defaults to 'eval'.
-            threshold (float, optional): threshold use to tranform data into binary values. Defaults to 4.0.
-            binary (bool, optional): Transform data into binary data. Defaults to True.
-        """
-        if self.task == "class":
-            threshold = self.classes_to_idx[threshold]
-
-        if data == "eval":
-            if len(self.valid_out) == 0:
-                print("No evaluation set has been provided")
-
-            else:
-                pred = self.valid_out
-                y = self.valid_y
-
-        elif data == "train":
-            if len(self.train_out) == 0:
-                print("No training set has been provided")
-
-            else:
-                pred = self.train_out
-                y = self.train_y
-
-        elif data == "test":
-            if len(self.test_out) == 0:
-                print("No test set has been provided")
-
-            if self.test_y is None:
-                print(
-                    "You must provide ground truth target values to compute the metrics"
-                )
-=======
             entry_names += data_batch['mol']
 
         dt = time() - t0
@@ -829,7 +505,6 @@
             epoch_loss = sum_of_losses / count_predictions
         else:
             epoch_loss = 0.0
->>>>>>> 7aaae07f
 
         self._metrics_exporters.process(pass_name, epoch_number, entry_names, outputs, targets)
         self.log_epoch_data(pass_name, epoch_number, epoch_loss, dt)
@@ -863,20 +538,8 @@
             loss (float): loss during that epoch
             time (float): timing of the epoch
         """
-<<<<<<< HEAD
-        if acc is None:
-            acc_str = "None"
-        else:
-            acc_str = f"{acc:1.4e}"
-
-        _log.info( # noqa
-            "Epoch [%04d] : %s loss %e | accuracy %s | time %1.2e sec." % # noqa
-            (epoch, stage, loss, acc_str, time)
-        )
-=======
 
         _log.info('Epoch [%04d] : %s loss %e | time %1.2e sec.' % (epoch, stage, loss, time))
->>>>>>> 7aaae07f
 
     def format_output(self, pred, target=None):
         """Format the network output depending on the task (classification/regression)."""
@@ -884,12 +547,8 @@
             # pred = F.softmax(pred, dim=1)
 
             if target is not None:
-<<<<<<< HEAD
-                target = torch.tensor([self.classes_to_idx[int(x)] for x in target])
-=======
                 target = torch.tensor(
                     [self.classes_to_idx[int(x)] for x in target]).to(self.device)
->>>>>>> 7aaae07f
 
         elif self.transform_sigmoid is True:
             pred = torch.sigmoid(pred.reshape(-1))
@@ -924,111 +583,7 @@
 
         return fname
 
-<<<<<<< HEAD
-    def plot_loss(self, name=""):
-        """
-        Plots the loss of the model as a function of the epoch
-
-        Args:
-            name (str, optional): name of the output file. Defaults to ''.
-        """
-        nepoch = self.nepoch
-        train_loss = self.train_loss
-        valid_loss = self.valid_loss
-
-        if len(valid_loss) > 1:
-            plt.plot(range(1, nepoch + 1), valid_loss, c="red", label="valid")
-
-        if len(train_loss) > 1:
-            plt.plot(range(1, nepoch + 1), train_loss, c="blue", label="train")
-            plt.title("Loss/ epoch")
-            plt.xlabel("Number of epoch")
-            plt.ylabel("Total loss")
-            plt.legend()
-            plt.savefig(os.path.join(self.outdir, f"loss_epoch{name}.png"))
-            plt.close()
-
-    def plot_acc(self, name=""):
-        """
-        Plots the accuracy of the model as a function of the epoch
-
-        Args:
-            name (str, optional): name of the output file. Defaults to ''.
-        """
-        nepoch = self.nepoch
-        train_acc = self.train_acc
-        valid_acc = self.valid_acc
-
-        if len(valid_acc) > 1:
-            plt.plot(range(1, nepoch + 1), valid_acc, c="red", label="valid")
-
-        if len(train_acc) > 1:
-            plt.plot(range(1, nepoch + 1), train_acc, c="blue", label="train")
-            plt.title("Accuracy/ epoch")
-            plt.xlabel("Number of epoch")
-            plt.ylabel("Accuracy")
-            plt.legend()
-            plt.savefig(os.path.join(self.outdir, f"acc_epoch{name}.png"))
-            plt.close()
-
-    def plot_hit_rate(self, data="eval", threshold=4, mode="percentage", name=""):
-        """
-        Plots the hitrate as a function of the models' rank
-
-        Args:
-            data (str, optional): which stage to consider train/eval/test. Defaults to 'eval'.
-            threshold (int, optional): defines the value to split into a hit (1) or a non-hit (0). Defaults to 4.
-            mode (str, optional): displays the hitrate as a number of hits ('count') or as a percentage ('percantage') . Defaults to 'percentage'.
-        """
-
-        try:
-
-            hitrate = self.get_metrics(data, threshold).hitrate()
-
-            nb_models = len(hitrate)
-            X = range(1, nb_models + 1)
-
-            if mode == "percentage":
-                hitrate /= hitrate.sum()
-
-            plt.plot(X, hitrate, c="blue", label="train")
-            plt.title("Hit rate")
-            plt.xlabel("Number of models")
-            plt.ylabel("Hit Rate")
-            plt.legend()
-            plt.savefig(os.path.join(self.outdir, f"hitrate{name}.png"))
-            plt.close()
-
-        except Exception:
-            print(
-                f"No hit rate plot could be generated for you {self.task} task"
-            )
-
-    def plot_scatter(self):
-        """Scatters plot of the results."""
-
-        self.model.eval()
-
-        pred, truth = {"train": [], "valid": []}, {"train": [], "valid": []}
-
-        for data in self.train_loader:
-            data = data.to(self.device)
-            truth["train"] += data.y.tolist()
-            pred["train"] += self.model(data).reshape(-1).tolist()
-
-        for data in self.valid_loader:
-            data = data.to(self.device)
-            truth["valid"] += data.y.tolist()
-            pred["valid"] += self.model(data).reshape(-1).tolist()
-
-        plt.scatter(truth["train"], pred["train"], c="blue")
-        plt.scatter(truth["valid"], pred["valid"], c="red")
-        plt.show()
-
-    def save_model(self, filename="model.pth.tar"):
-=======
     def save_model(self, filename='model.pth.tar'):
->>>>>>> 7aaae07f
         """
         Saves the model to a file
 
@@ -1070,7 +625,6 @@
 
         state = torch.load(filename, map_location=torch.device(self.device))
 
-<<<<<<< HEAD
         self.node_feature = state["node"]
         self.edge_feature = state["edge"]
         self.target = state["target"]
@@ -1088,68 +642,3 @@
 
         self.opt_loaded_state_dict = state["optimizer"]
         self.model_load_state_dict = state["model"]
-
-    def _export_epoch_hdf5(self, epoch, data, data_hdf5_file):
-        """
-        Exports the epoch data to the hdf5 file.
-
-        Exports the data of a given epoch in train/valid/test group.
-        In each group are stored the predicted values (outputs),
-        ground truth (targets) and molecule name (mol).
-
-        Args:
-            epoch (int): index of the epoch
-            data (dict): data of the epoch
-        """
-        # create a group
-        grp_name = "epoch_%04d" % epoch # noqa
-        grp = data_hdf5_file.create_group(grp_name)
-
-        grp.attrs["task"] = self.task
-        grp.attrs["target"] = self.target
-        grp.attrs["batch_size"] = self.batch_size
-
-        # loop over the pass_type : train/valid/test
-        for pass_type, pass_data in data.items():
-
-            # we don't want to breack the process in case of issue
-            try:
-
-                # create subgroup for the pass
-                sg = grp.create_group(pass_type)
-
-                # loop over the data : target/output/molname
-                for data_name, data_value in pass_data.items():
-
-                    # mol name is a bit different
-                    # since there are strings
-                    if data_name == "mol":
-                        data_value = np.string_(data_value)
-                        string_dt = h5py.special_dtype(vlen=str)
-                        sg.create_dataset(data_name, data=data_value, dtype=string_dt)
-
-                    # output/target values
-                    else:
-                        sg.create_dataset(data_name, data=data_value)
-
-            except TypeError as t:
-                raise ValueError("Error in export epoch to hdf5") from t
-=======
-        self.node_feature = state['node']
-        self.edge_feature = state['edge']
-        self.target = state['target']
-        self.batch_size = state['batch_size']
-        self.percent = state['percent']
-        self.lr = state['lr']
-        self.index = state['index']
-        self.class_weights = state['class_weight']
-        self.task = state['task']
-        self.classes = state['classes']
-        self.threshold = state['threshold']
-        self.shuffle = state['shuffle']
-        self.cluster_nodes = state['cluster_nodes']
-        self.transform_sigmoid = state['transform_sigmoid']
-
-        self.opt_loaded_state_dict = state['optimizer']
-        self.model_load_state_dict = state['model']
->>>>>>> 7aaae07f
