--- conflicted
+++ resolved
@@ -31,15 +31,9 @@
                  classes=None,
                  threshold=None,
                  pretrained_model=None,
-<<<<<<< HEAD
                  shuffle=True,
                  train_valid_split=DivideDataSet,
-                 transform_sigmoid=False,
-=======
-                 shuffle=True, # pylint: disable=unused-argument
-                 cluster_nodes='mcl', # pylint: disable=unused-argument
-                 transform_sigmoid: Optional[bool] = False, # pylint: disable=unused-argument
->>>>>>> 6825c4ec
+                 transform_sigmoid: Optional[bool] = False,
                  metrics_exporters: Optional[List[MetricsExporter]] = None):
         """Class from which the network is trained, evaluated and tested
 
@@ -59,16 +53,12 @@
             threshold (int, optional): threshold to compute binary classification metrics. Defaults to 4.0.
             pretrained_model (str, optional): path to pre-trained model. Defaults to None.
             shuffle (bool, optional): shuffle the training set. Defaults to True.
-<<<<<<< HEAD
             train_valid_split (func, optional): split the dataset in training and validation set. If you want to implement
             your own function to split the dataset, assign it to this parameter. Note that it has to take three parameters
             as input (dataset, percent, and shuffle). Defaults to DivideDataSet func (splitting is done according to percent,
             after having shuffled the dataset).
-=======
-            cluster_nodes (bool, optional): perform node clustering ('mcl' or 'louvain' algorithm). Default to 'mcl'.
             transform_sigmoid: whether or not to apply a sigmoid transformation to the output (for regression only). 
             This can speed up the optimization and puts the value between 0 and 1.
->>>>>>> 6825c4ec
             metrics_exporters: the metrics exporters to use for generating metrics output
         """
 
