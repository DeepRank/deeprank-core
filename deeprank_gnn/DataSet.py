import sys
import os
import traceback
import logging

import torch
import numpy as np
from torch_geometric.data.dataset import Dataset
from torch_geometric.data.data import Data
from tqdm import tqdm
import h5py
import copy

from .community_pooling import community_detection, community_pooling


_log = logging.getLogger(__name__)


def DivideDataSet(dataset, percent=[0.8, 0.2], shuffle=True):
    """Divides the dataset into a training set and an evaluation set

    Args:
        dataset ([type])
        percent (list, optional): [description]. Defaults to [0.8, 0.2].
        shuffle (bool, optional): [description]. Defaults to True.

    Returns:
        [type]: [description]
    """
    size = dataset.__len__()
    index = np.arange(size)

    if shuffle:
        np.random.shuffle(index)

    size1 = int(percent[0]*size)
    index1, index2 = index[:size1], index[size1:]

    dataset1 = copy.deepcopy(dataset)
    dataset1.index_complexes = [
        dataset.index_complexes[i] for i in index1]

    dataset2 = copy.deepcopy(dataset)
    dataset2.index_complexes = [
        dataset.index_complexes[i] for i in index2]

    return dataset1, dataset2


def PreCluster(dataset, method):
    """Pre-clusters nodes of the graphs

    Args:
        dataset (HDF5DataSet object)
        method (srt): 'mcl' (Markov Clustering) or 'louvain'
    """
    for fname, mol in tqdm(dataset.index_complexes):

        data = dataset.load_one_graph(fname, mol)

        if data is None:
            f5 = h5py.File(fname, 'a')
            try:
                print('deleting {}'.format(mol))
                del f5[mol]
            except:
                print('{} not found'.format(mol))
            f5.close()
            continue

        f5 = h5py.File(fname, 'a')
        grp = f5[mol]

        clust_grp = grp.require_group('clustering')

        if method.lower() in clust_grp:
            print('Deleting previous data for mol %s method %s' %
                  (mol, method))
            del clust_grp[method.lower()]

        method_grp = clust_grp.create_group(method.lower())

        cluster = community_detection(
            data.internal_edge_index, data.num_nodes, method=method)
        method_grp.create_dataset('depth_0', data=cluster)

        data = community_pooling(cluster, data)

        cluster = community_detection(
            data.internal_edge_index, data.num_nodes, method=method)
        method_grp.create_dataset('depth_1', data=cluster)

        f5.close()


class HDF5DataSet(Dataset):

    def __init__(self, root='./', database=None, transform=None, pre_transform=None,
                 dict_filter=None, target=None, tqdm=True, index=None,
                 node_feature='all', edge_feature=['dist'], clustering_method='mcl',
                 edge_feature_transform=lambda x: np.tanh(-x/2+2)+1):
        """Class from which the hdf5 datasets are loaded.

        Args:
            root (str, optional): [description]. Defaults to './'.
            database (str, optional): Path to hdf5 file(s). Defaults to None.
            transform (callable, optional): A function/transform that takes in an torch_geometric.data.Data object and returns a transformed version. The data object will be transformed before every access. Defaults to None.
            pre_transform (callable, optional):  A function/transform that takes in an torch_geometric.data.Data object and returns a transformed version. The data object will be transformed before being saved to disk.. Defaults to None.
            dict_filter dictionnary, optional): Dictionnary of type [name: cond] to filter the molecules. Defaults to None.
            target (str, optional): irmsd, lrmsd, fnat, bin, capri_class or DockQ. Defaults to None.
            tqdm (bool, optional): Show progress bar. Defaults to True.
            index (int, optional): index of a molecule. Defaults to None.
            node_feature (str or list, optional): consider all pre-computed node features ('all') or some defined node features (provide a list). Defaults to 'all'.
            edge_feature (list, optional): only distances are available in this version of DeepRank-GNN. Defaults to ['dist'].
            clustering_method (str, optional): 'mcl' (Markov Clustering) or 'louvain'. Defaults to 'mcl'.
            edge_feature_transform (function, optional): transformation applied to the edge features. Defaults to lambdax:np.tanh(-x/2+2)+1.
        """
        super().__init__(root, transform, pre_transform)

        # allow for multiple database
        self.database = database
        if not isinstance(database, list):
            self.database = [database]

        self.target = target
        self.dict_filter = dict_filter
        self.tqdm = tqdm
        self.index = index
        self.node_feature = node_feature
        self.edge_feature = edge_feature

        self.edge_feature_transform = edge_feature_transform

        self.clustering_method = clustering_method

        # check if the files are ok
        self.check_hdf5_files()

        # check the selection of features
        self.check_node_feature()
        self.check_edge_feature()

        # create the indexing system
        # alows to associate each mol to an index
        # and get fname and mol name from the index
        self.create_index_molecules()

    def len(self):
        """Gets the length of the dataset
        Returns:
            int: number of complexes in the dataset
        """
        return len(self.index_complexes)

    def _download(self):
        pass

    def _process(self):
        pass

    def get(self, index):
        """Gets one item from its unique index.

        Args:
            index (int): index of the complex
        Returns:
            dict: {'mol':[fname,mol],'feature':feature,'target':target}
        """

        fname, mol = self.index_complexes[index]
        data = self.load_one_graph(fname, mol)
        return data

    def check_hdf5_files(self):
        """Checks if the data contained in the hdf5 file is valid."""
        print("   Checking dataset Integrity")
        remove_file = []
        for fname in self.database:
            try:
                f = h5py.File(fname, 'r')
                mol_names = list(f.keys())
                if len(mol_names) == 0:
                    print('    -> %s is empty ' % fname)
                    remove_file.append(fname)
                f.close()
            except Exception as e:
                print(e)
                print('    -> %s is corrupted ' % fname)
                remove_file.append(fname)

        for name in remove_file:
            self.database.remove(name)

    def check_node_feature(self):
        """Checks if the required node features exist
        """
        f = h5py.File(self.database[0], 'r')
        mol_key = list(f.keys())[0]
        self.available_node_feature = list(
            f[mol_key+'/node_data/'].keys())
        f.close()

        if self.node_feature == 'all':
            self.node_feature = self.available_node_feature
        else:
            for feat in self.node_feature:
                if feat not in self.available_node_feature:
                    print(
                        feat, ' node feature not found in the file', self.database[0])
                    print('Possible node feature : ')
                    print('\n'.join(self.available_node_feature))
                    #raise ValueError('Feature Not found')
                    exit()

    def check_edge_feature(self):
        """Checks if the required edge features exist
        """
        f = h5py.File(self.database[0], 'r')
        mol_key = list(f.keys())[0]
        self.available_edge_feature = list(
            f[mol_key+'/edge_data/'].keys())
        f.close()

        if self.edge_feature == 'all':
            self.edge_feature = self.available_edge_feature
        elif self.edge_feature is not None:
            for feat in self.edge_feature:
                if feat not in self.available_edge_feature:
                    print(
                        feat, ' edge attribute not found in the file', self.database[0])
                    print('Possible edge attribute : ')
                    print('\n'.join(self.available_edge_feature))
                    #raise ValueError('Feature Not found')
                    exit()

    def load_one_graph(self, fname, mol):
        """Loads one graph

        Args:
            fname (str): hdf5 file name
            mol (str): name of the molecule

        Returns:
            Data object or None: torch_geometric Data object containing the node features, the internal and external edge features, the target and the xyz coordinates. Return None if features cannot be loaded.
        """

        with h5py.File(fname, 'r') as f5:
            grp = f5[mol]

            # node features
            node_data = ()
            for feat in self.node_feature:
                vals = grp['node_data/'+feat][()]
                if vals.ndim == 1:
                    vals = vals.reshape(-1, 1)
                node_data += (vals,)

            x = torch.tensor(np.hstack(node_data), dtype=torch.float)

            # index, we have to have all the edges i.e : (i,j) and (j,i)
            if "edge_index" in grp:
                ind = grp['edge_index'][()]
                if ind.ndim == 2:
                    ind = np.vstack((ind, np.flip(ind, 1))).T
                edge_index = torch.tensor(ind, dtype=torch.long).contiguous()
            else:
                edge_index = torch.empty((2, 0), dtype=torch.long)

            # edge feature (same issue as above)
            edge_data = ()
            if self.edge_feature is not None and len(self.edge_feature) > 0 and \
               "edge_data" in grp:

                for feat in self.edge_feature:
                    vals = grp['edge_data/'+feat][()]
                    if vals.ndim == 1:
                        vals = vals.reshape(-1, 1)
                    edge_data += (vals,)
                edge_data = np.hstack(edge_data)
                edge_data = np.vstack((edge_data, edge_data))
                edge_data = self.edge_feature_transform(edge_data)
                edge_attr = torch.tensor(edge_data, dtype=torch.float).contiguous()
            else:
                edge_attr = torch.empty((edge_index.shape[1], 0), dtype=torch.float).contiguous()

            # internal edges
            if 'internal_edge_index' in grp:
                ind = grp['internal_edge_index'][()]
                if ind.ndim == 2:
                    ind = np.vstack((ind, np.flip(ind, 1))).T
                internal_edge_index = torch.tensor(
                    ind, dtype=torch.long).contiguous()
            else:
                internal_edge_index = torch.empty((2, 0), dtype=torch.long)

            # internal edge feature
<<<<<<< HEAD
            internal_edge_data = ()
            if self.edge_feature is not None and len(self.edge_feature) > 0 and \
               "internal_edge_data" in grp:

=======
            data = ()
            if self.edge_feature is not None and 'internal_edge_data' in grp:
>>>>>>> 44b30409
                for feat in self.edge_feature:
                    vals = grp['internal_edge_data/'+feat][()]
                    if vals.ndim == 1:
                        vals = vals.reshape(-1, 1)
                    internal_edge_data += (vals,)
                internal_edge_data = np.hstack(internal_edge_data)
                internal_edge_data = np.vstack((internal_edge_data, internal_edge_data))
                internal_edge_data = self.edge_feature_transform(internal_edge_data)
                internal_edge_attr = torch.tensor(internal_edge_data, dtype=torch.float).contiguous()
            else:
<<<<<<< HEAD
                internal_edge_attr = torch.empty((internal_edge_index.shape[1], 0), dtype=torch.float).contiguous()

            # target
            if self.target is None:
                y = None
            else:
                if "score" in grp and self.target in grp["score"]:
                    y = torch.tensor([grp['score/'+self.target][()]], dtype=torch.float).contiguous()
                else:
                    raise ValueError("Target {} missing in {}".format(self.target, mol))

            # positions
            pos = torch.tensor(grp['node_data/pos/'][()], dtype=torch.float).contiguous()

            # cluster
            cluster0 = None
            cluster1 = None
            if self.clustering_method is not None:
                if 'clustering' in grp.keys():
                    if self.clustering_method in grp['clustering'].keys():
                        if ('depth_0' in grp['clustering/{}'.format(self.clustering_method)].keys() and
                            'depth_1' in grp['clustering/{}'.format(self.clustering_method)].keys()):

                            cluster0 = torch.tensor(
                                grp['clustering/' + self.clustering_method + '/depth_0'][()], dtype=torch.long)
                            cluster1 = torch.tensor(
                                grp['clustering/' + self.clustering_method + '/depth_1'][()], dtype=torch.long)
                        else:
                            _log.warning("no clusters detected")
                    else:
                        _log.warning(f"no clustering/{self.clustering_method} detected")
                else:
                    _log.warning("no clustering group found")
            else:
                _log.warning("no cluster method set")
=======
                internal_edge_attr = torch.tensor([], dtype=torch.float)

        except:
            traceback.print_exc()
            f5.close()
            return None

        # target
        if self.target is None:
            y = None

        else:
            if self.target in grp['score']:

                y = torch.tensor([grp['score/'+self.target][()]],
                                 dtype=torch.float).contiguous()
            else:
                raise ValueError("Target {} missing in {}".format(self.target, mol))

        # pos
        pos = torch.tensor(grp['node_data/pos/']
                           [()], dtype=torch.float).contiguous()
>>>>>>> 44b30409

        # load
        data = Data(x=x, edge_index=edge_index, edge_attr=edge_attr, y=y, pos=pos)
        data.internal_edge_index = internal_edge_index
        data.internal_edge_attr = internal_edge_attr
        data.cluster0 = cluster0
        data.cluster1 = cluster1

        # mol name
        data.mol = mol

        return data

    def create_index_molecules(self):
        '''Creates the indexing of each molecule in the dataset.

        Creates the indexing: [ ('1ak4.hdf5,1AK4_100w),...,('1fqj.hdf5,1FGJ_400w)]
        This allows to refer to one complex with its index in the list
        '''
        print("   Processing data set")

        self.index_complexes = []

        desc = '{:25s}'.format('   Train dataset')
        if self.tqdm:
            data_tqdm = tqdm(
                self.database, desc=desc, file=sys.stdout)
        else:
            print('   Train dataset')
            data_tqdm = self.database
        sys.stdout.flush()

        for fdata in data_tqdm:
            if self.tqdm:
                data_tqdm.set_postfix(mol=os.path.basename(fdata))
            try:
                fh5 = h5py.File(fdata, 'r')
                if self.index is None:
                    mol_names = list(fh5.keys())
                else:
                    mol_names = [list(fh5.keys())[i]
                                 for i in self.index]
                for k in mol_names:
                    if self.filter(fh5[k]):
                        self.index_complexes += [(fdata, k)]
                fh5.close()
            except Exception as inst:
                print('\t\t--> Ignore File : ' + fdata)
                print(inst)

        self.ntrain = len(self.index_complexes)
        self.index_train = list(range(self.ntrain))
        self.ntot = len(self.index_complexes)

    def filter(self, molgrp):
        '''Filters the molecule according to a dictionary.

        The filter is based on the attribute self.dict_filter
        that must be either of the form: { 'name' : cond } or None

        Args:
            molgrp (str): group name of the molecule in the hdf5 file
        Returns:
            bool: True if we keep the complex False otherwise
        Raises:
            ValueError: If an unsuported condition is provided
        '''
        if self.dict_filter is None:
            return True

        for cond_name, cond_vals in self.dict_filter.items():

            try:
                val = molgrp['score'][cond_name][()]
            except KeyError:
                print('   :Filter %s not found for mol %s' %
                      (cond_name, molgrp))
                print('   :Filter options are')
                for k in molgrp['score'].keys():
                    print('   : ', k)

            # if we have a string it's more complicated
            if isinstance(cond_vals, str):

                ops = ['>', '<', '==']
                new_cond_vals = cond_vals
                for o in ops:
                    new_cond_vals = new_cond_vals.replace(o, 'val'+o)

                if not eval(new_cond_vals):
                    return False
            else:
                raise ValueError(
                    'Conditions not supported', cond_vals)

        return True<|MERGE_RESOLUTION|>--- conflicted
+++ resolved
@@ -82,13 +82,13 @@
         method_grp = clust_grp.create_group(method.lower())
 
         cluster = community_detection(
-            data.internal_edge_index, data.num_nodes, method=method)
+            data.edge_index, data.num_nodes, method=method)
         method_grp.create_dataset('depth_0', data=cluster)
 
         data = community_pooling(cluster, data)
 
         cluster = community_detection(
-            data.internal_edge_index, data.num_nodes, method=method)
+            data.edge_index, data.num_nodes, method=method)
         method_grp.create_dataset('depth_1', data=cluster)
 
         f5.close()
@@ -242,7 +242,7 @@
             mol (str): name of the molecule
 
         Returns:
-            Data object or None: torch_geometric Data object containing the node features, the internal and external edge features, the target and the xyz coordinates. Return None if features cannot be loaded.
+            Data object or None: torch_geometric Data object containing the node features, the edge features, the target and the xyz coordinates. Return None if features cannot be loaded.
         """
 
         with h5py.File(fname, 'r') as f5:
@@ -258,7 +258,7 @@
 
             x = torch.tensor(np.hstack(node_data), dtype=torch.float)
 
-            # index, we have to have all the edges i.e : (i,j) and (j,i)
+            # edge index, we have to have all the edges i.e : (i,j) and (j,i)
             if "edge_index" in grp:
                 ind = grp['edge_index'][()]
                 if ind.ndim == 2:
@@ -283,39 +283,6 @@
                 edge_attr = torch.tensor(edge_data, dtype=torch.float).contiguous()
             else:
                 edge_attr = torch.empty((edge_index.shape[1], 0), dtype=torch.float).contiguous()
-
-            # internal edges
-            if 'internal_edge_index' in grp:
-                ind = grp['internal_edge_index'][()]
-                if ind.ndim == 2:
-                    ind = np.vstack((ind, np.flip(ind, 1))).T
-                internal_edge_index = torch.tensor(
-                    ind, dtype=torch.long).contiguous()
-            else:
-                internal_edge_index = torch.empty((2, 0), dtype=torch.long)
-
-            # internal edge feature
-<<<<<<< HEAD
-            internal_edge_data = ()
-            if self.edge_feature is not None and len(self.edge_feature) > 0 and \
-               "internal_edge_data" in grp:
-
-=======
-            data = ()
-            if self.edge_feature is not None and 'internal_edge_data' in grp:
->>>>>>> 44b30409
-                for feat in self.edge_feature:
-                    vals = grp['internal_edge_data/'+feat][()]
-                    if vals.ndim == 1:
-                        vals = vals.reshape(-1, 1)
-                    internal_edge_data += (vals,)
-                internal_edge_data = np.hstack(internal_edge_data)
-                internal_edge_data = np.vstack((internal_edge_data, internal_edge_data))
-                internal_edge_data = self.edge_feature_transform(internal_edge_data)
-                internal_edge_attr = torch.tensor(internal_edge_data, dtype=torch.float).contiguous()
-            else:
-<<<<<<< HEAD
-                internal_edge_attr = torch.empty((internal_edge_index.shape[1], 0), dtype=torch.float).contiguous()
 
             # target
             if self.target is None:
@@ -350,35 +317,9 @@
                     _log.warning("no clustering group found")
             else:
                 _log.warning("no cluster method set")
-=======
-                internal_edge_attr = torch.tensor([], dtype=torch.float)
-
-        except:
-            traceback.print_exc()
-            f5.close()
-            return None
-
-        # target
-        if self.target is None:
-            y = None
-
-        else:
-            if self.target in grp['score']:
-
-                y = torch.tensor([grp['score/'+self.target][()]],
-                                 dtype=torch.float).contiguous()
-            else:
-                raise ValueError("Target {} missing in {}".format(self.target, mol))
-
-        # pos
-        pos = torch.tensor(grp['node_data/pos/']
-                           [()], dtype=torch.float).contiguous()
->>>>>>> 44b30409
 
         # load
         data = Data(x=x, edge_index=edge_index, edge_attr=edge_attr, y=y, pos=pos)
-        data.internal_edge_index = internal_edge_index
-        data.internal_edge_attr = internal_edge_attr
         data.cluster0 = cluster0
         data.cluster1 = cluster1
 
