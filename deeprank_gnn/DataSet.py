import sys
import os
import traceback

import torch
import numpy as np
from torch_geometric.data.dataset import Dataset
from torch_geometric.data.data import Data
from tqdm import tqdm
import h5py
import copy

from .community_pooling import community_detection, community_pooling


def DivideDataSet(dataset, percent=[0.8, 0.2], shuffle=True):
    """Divides the dataset into a training set and an evaluation set

    Args:
        dataset ([type])
        percent (list, optional): [description]. Defaults to [0.8, 0.2].
        shuffle (bool, optional): [description]. Defaults to True.

    Returns:
        [type]: [description]
    """
    size = dataset.__len__()
    index = np.arange(size)

    if shuffle:
        np.random.shuffle(index)

    size1 = int(percent[0] * size)
    index1, index2 = index[:size1], index[size1:]

    dataset1 = copy.deepcopy(dataset)
    dataset1.index_complexes = [dataset.index_complexes[i] for i in index1]

    dataset2 = copy.deepcopy(dataset)
    dataset2.index_complexes = [dataset.index_complexes[i] for i in index2]

    return dataset1, dataset2


def PreCluster(dataset, method):
    """Pre-clusters nodes of the graphs

    Args:
        dataset (HDF5DataSet object)
        method (srt): 'mcl' (Markov Clustering) or 'louvain'
    """
    for fname, mol in tqdm(dataset.index_complexes):

        data = dataset.load_one_graph(fname, mol)

        if data is None:
            f5 = h5py.File(fname, "a")
            try:
                print(f"deleting {mol}")
                del f5[mol]
            except BaseException:
                print(f"{mol} not found")
            f5.close()
            continue

        f5 = h5py.File(fname, "a")
        grp = f5[mol]

        clust_grp = grp.require_group("clustering")

        if method.lower() in clust_grp:
            print(f"Deleting previous data for mol {mol} method {method}")
            del clust_grp[method.lower()]

        method_grp = clust_grp.create_group(method.lower())

        cluster = community_detection(
            data.internal_edge_index, data.num_nodes, method=method
        )
        method_grp.create_dataset("depth_0", data=cluster)

        data = community_pooling(cluster, data)

        cluster = community_detection(
            data.internal_edge_index, data.num_nodes, method=method
        )
        method_grp.create_dataset("depth_1", data=cluster)

        f5.close()


class HDF5DataSet(Dataset):
    def __init__(
        self,
        root="./",
        database=None,
        transform=None,
        pre_transform=None,
        dict_filter=None,
        target=None,
        tqdm=True,
        index=None,
        node_feature="all",
        edge_feature=["dist"],
        clustering_method="mcl",
        edge_feature_transform=lambda x: np.tanh(-x / 2 + 2) + 1,
    ):
        """Class from which the hdf5 datasets are loaded.

        Args:
            root (str, optional): [description]. Defaults to './'.
            database (str, optional): Path to hdf5 file(s). Defaults to None.
            transform (callable, optional): A function/transform that takes in an torch_geometric.data.Data object and returns a transformed version. The data object will be transformed before every access. Defaults to None.
            pre_transform (callable, optional):  A function/transform that takes in an torch_geometric.data.Data object and returns a transformed version. The data object will be transformed before being saved to disk.. Defaults to None.
            dict_filter dictionnary, optional): Dictionnary of type [name: cond] to filter the molecules. Defaults to None.
            target (str, optional): irmsd, lrmsd, fnat, bin, capri_class or DockQ. Defaults to None.
            tqdm (bool, optional): Show progress bar. Defaults to True.
            index (int, optional): index of a molecule. Defaults to None.
            node_feature (str or list, optional): consider all pre-computed node features ('all') or some defined node features (provide a list). Defaults to 'all'.
            edge_feature (list, optional): only distances are available in this version of DeepRank-GNN. Defaults to ['dist'].
            clustering_method (str, optional): 'mcl' (Markov Clustering) or 'louvain'. Defaults to 'mcl'.
            edge_feature_transform (function, optional): transformation applied to the edge features. Defaults to lambdax:np.tanh(-x/2+2)+1.
        """
        super().__init__(root, transform, pre_transform)

        # allow for multiple database
        self.database = database
        if not isinstance(database, list):
            self.database = [database]

        self.target = target
        self.dict_filter = dict_filter
        self.tqdm = tqdm
        self.index = index
        self.node_feature = node_feature
        self.edge_feature = edge_feature

        self.edge_feature_transform = edge_feature_transform

        self.clustering_method = clustering_method

        # check if the files are ok
        self.check_hdf5_files()

        # check the selection of features
        self.check_node_feature()
        self.check_edge_feature()

        # create the indexing system
        # alows to associate each mol to an index
        # and get fname and mol name from the index
        self.create_index_molecules()

    def len(self):
        """Gets the length of the dataset
        Returns:
            int: number of complexes in the dataset
        """
        return len(self.index_complexes)

    def _download(self):
        pass

    def _process(self):
        pass

    def get(self, index):
        """Gets one item from its unique index.

        Args:
            index (int): index of the complex
        Returns:
            dict: {'mol':[fname,mol],'feature':feature,'target':target}
        """

        fname, mol = self.index_complexes[index]
        data = self.load_one_graph(fname, mol)
        return data

    def check_hdf5_files(self):
        """Checks if the data contained in the hdf5 file is valid."""
        print("   Checking dataset Integrity")
        remove_file = []
        for fname in self.database:
            try:
                f = h5py.File(fname, "r")
                mol_names = list(f.keys())
                if len(mol_names) == 0:
                    print(f"    -> {fname} is empty ")
                    remove_file.append(fname)
                f.close()
            except Exception as e:
                print(e)
                print(f"    -> {fname} is corrupted ")
                remove_file.append(fname)

        for name in remove_file:
            self.database.remove(name)

    def check_node_feature(self):
        """Checks if the required node features exist"""
        f = h5py.File(self.database[0], "r")
        mol_key = list(f.keys())[0]
        self.available_node_feature = list(f[mol_key + "/node_data/"].keys())
        f.close()

        if self.node_feature == "all":
            self.node_feature = self.available_node_feature
        else:
            for feat in self.node_feature:
                if feat not in self.available_node_feature:
                    print(feat, " node feature not found in the file", self.database[0])
                    print("Possible node feature : ")
                    print("\n".join(self.available_node_feature))
                    # raise ValueError('Feature Not found')
                    exit()

    def check_edge_feature(self):
        """Checks if the required edge features exist"""
        f = h5py.File(self.database[0], "r")
        mol_key = list(f.keys())[0]
        self.available_edge_feature = list(f[mol_key + "/edge_data/"].keys())
        f.close()

        if self.edge_feature == "all":
            self.edge_feature = self.available_edge_feature
        elif self.edge_feature is not None:
            for feat in self.edge_feature:
                if feat not in self.available_edge_feature:
                    print(
                        feat, " edge attribute not found in the file", self.database[0]
                    )
                    print("Possible edge attribute : ")
                    print("\n".join(self.available_edge_feature))
                    # raise ValueError('Feature Not found')
                    exit()

    def load_one_graph(self, fname, mol):
        """Loads one graph

        Args:
            fname (str): hdf5 file name
            mol (str): name of the molecule

        Returns:
            Data object or None: torch_geometric Data object containing the node features, the internal and external edge features, the target and the xyz coordinates. Return None if features cannot be loaded.
        """
        f5 = h5py.File(fname, "r")
        try:
            grp = f5[mol]
        except BaseException:
            f5.close()
            return None

        # nodes
        data = ()
        try:
            for feat in self.node_feature:
                vals = grp["node_data/" + feat][()]
                if vals.ndim == 1:
                    vals = vals.reshape(-1, 1)
                data += (vals,)
            x = torch.tensor(np.hstack(data), dtype=torch.float)

        except BaseException:
            print("node attributes not found in the file", self.database[0])
            f5.close()
            return None

        try:
            # index ! we have to have all the edges i.e : (i,j) and (j,i)
            ind = grp["edge_index"][()]
            if ind.ndim == 2:
                ind = np.vstack((ind, np.flip(ind, 1))).T
            edge_index = torch.tensor(ind, dtype=torch.long).contiguous()

            # edge feature (same issue than above)
            data = ()
            if self.edge_feature is not None:
                for feat in self.edge_feature:
                    vals = grp["edge_data/" + feat][()]
                    if vals.ndim == 1:
                        vals = vals.reshape(-1, 1)
                    data += (vals,)
                data = np.hstack(data)
                data = np.vstack((data, data))
                data = self.edge_feature_transform(data)
                edge_attr = torch.tensor(data, dtype=torch.float).contiguous()

            else:
                edge_attr = None

            # internal edges
            ind = grp["internal_edge_index"][()]
            if ind.ndim == 2:
                ind = np.vstack((ind, np.flip(ind, 1))).T
            internal_edge_index = torch.tensor(ind, dtype=torch.long).contiguous()

            # internal edge feature
            data = ()
            if self.edge_feature is not None:
                for feat in self.edge_feature:
                    vals = grp["internal_edge_data/" + feat][()]
                    if vals.ndim == 1:
                        vals = vals.reshape(-1, 1)
                    data += (vals,)
                data = np.hstack(data)
                data = np.vstack((data, data))
                data = self.edge_feature_transform(data)
                internal_edge_attr = torch.tensor(data, dtype=torch.float).contiguous()

            else:
                internal_edge_attr = None

        except BaseException:
            traceback.print_exc()
            f5.close()
            return None

        # target
        if self.target is None:
            y = None

        else:
<<<<<<< HEAD
            if grp["score/" + self.target][()] is not None:
                y = torch.tensor(
                    [grp["score/" + self.target][()]], dtype=torch.float
                ).contiguous()
=======
            if self.target in grp['score']:

                y = torch.tensor([grp['score/'+self.target][()]],
                                 dtype=torch.float).contiguous()
>>>>>>> 301b69c2
            else:
                raise ValueError("Target {} missing in {}".format(self.target, mol))

        # pos
        pos = torch.tensor(grp["node_data/pos/"][()], dtype=torch.float).contiguous()

        # load
        data = Data(x=x, edge_index=edge_index, edge_attr=edge_attr, y=y, pos=pos)

        data.internal_edge_index = internal_edge_index
        data.internal_edge_attr = internal_edge_attr

        # mol name
        data.mol = mol

        # cluster
        if "clustering" in grp.keys():
            if self.clustering_method in grp["clustering"].keys():
                if (
                    "depth_0" in grp[f"clustering/{self.clustering_method}"].keys()
                    and "depth_1" in grp[f"clustering/{self.clustering_method}"].keys()
                ):
                    data.cluster0 = torch.tensor(
                        grp["clustering/" + self.clustering_method + "/depth_0"][()],
                        dtype=torch.long,
                    )
                    data.cluster1 = torch.tensor(
                        grp["clustering/" + self.clustering_method + "/depth_1"][()],
                        dtype=torch.long,
                    )
                else:
                    print("WARNING: no cluster detected")
            else:
                print("WARNING: no cluster detected")
        else:
            print("WARNING: no cluster detected")

        f5.close()
        return data

    def create_index_molecules(self):
        """Creates the indexing of each molecule in the dataset.

        Creates the indexing: [ ('1ak4.hdf5,1AK4_100w),...,('1fqj.hdf5,1FGJ_400w)]
        This allows to refer to one complex with its index in the list
        """
        print("   Processing data set")

        self.index_complexes = []

        desc = f"{'   Train dataset':25s}"
        if self.tqdm:
            data_tqdm = tqdm(self.database, desc=desc, file=sys.stdout)
        else:
            print("   Train dataset")
            data_tqdm = self.database
        sys.stdout.flush()

        for fdata in data_tqdm:
            if self.tqdm:
                data_tqdm.set_postfix(mol=os.path.basename(fdata))
            try:
                fh5 = h5py.File(fdata, "r")
                if self.index is None:
                    mol_names = list(fh5.keys())
                else:
                    mol_names = [list(fh5.keys())[i] for i in self.index]
                for k in mol_names:
                    if self.filter(fh5[k]):
                        self.index_complexes += [(fdata, k)]
                fh5.close()
            except Exception as inst:
                print("\t\t--> Ignore File : " + fdata)
                print(inst)

        self.ntrain = len(self.index_complexes)
        self.index_train = list(range(self.ntrain))
        self.ntot = len(self.index_complexes)

    def filter(self, molgrp):
        """Filters the molecule according to a dictionary.

        The filter is based on the attribute self.dict_filter
        that must be either of the form: { 'name' : cond } or None

        Args:
            molgrp (str): group name of the molecule in the hdf5 file
        Returns:
            bool: True if we keep the complex False otherwise
        Raises:
            ValueError: If an unsuported condition is provided
        """
        if self.dict_filter is None:
            return True

        for cond_name, cond_vals in self.dict_filter.items():

            try:
                val = molgrp["score"][cond_name][()]
            except KeyError:
                print(f"   :Filter {cond_name} not found for mol {molgrp}")
                print("   :Filter options are")
                for k in molgrp["score"].keys():
                    print("   : ", k)

            # if we have a string it's more complicated
            if isinstance(cond_vals, str):

                ops = [">", "<", "=="]
                new_cond_vals = cond_vals
                for o in ops:
                    new_cond_vals = new_cond_vals.replace(o, "val" + o)

                if not eval(new_cond_vals):
                    return False
            else:
                raise ValueError("Conditions not supported", cond_vals)

        return True<|MERGE_RESOLUTION|>--- conflicted
+++ resolved
@@ -322,17 +322,10 @@
             y = None
 
         else:
-<<<<<<< HEAD
-            if grp["score/" + self.target][()] is not None:
-                y = torch.tensor(
-                    [grp["score/" + self.target][()]], dtype=torch.float
-                ).contiguous()
-=======
             if self.target in grp['score']:
 
                 y = torch.tensor([grp['score/'+self.target][()]],
                                  dtype=torch.float).contiguous()
->>>>>>> 301b69c2
             else:
                 raise ValueError("Target {} missing in {}".format(self.target, mol))
 
