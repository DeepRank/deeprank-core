import sys
import os
import traceback
from ast import literal_eval
import torch
import numpy as np
from torch_geometric.data.dataset import Dataset
from torch_geometric.data.data import Data
from tqdm import tqdm
import h5py
import copy

from .community_pooling import community_detection, community_pooling


def DivideDataSet(dataset, percent=None, shuffle=True):
    """Divides the dataset into a training set and an evaluation set

    Args:
        dataset ([type])
        percent (list, optional): [description]. Defaults to [0.8, 0.2].
        shuffle (bool, optional): [description]. Defaults to True.

    Returns:
        [type]: [description]
    """

    if percent is None:
        percent = [0.8, 0.2]

    size = dataset.__len__()
    index = np.arange(size)

    if shuffle:
        np.random.shuffle(index)

    size1 = int(percent[0] * size)
    index1, index2 = index[:size1], index[size1:]

    dataset1 = copy.deepcopy(dataset)
    dataset1.index_complexes = [dataset.index_complexes[i] for i in index1]

    dataset2 = copy.deepcopy(dataset)
    dataset2.index_complexes = [dataset.index_complexes[i] for i in index2]

    return dataset1, dataset2


def PreCluster(dataset, method):
    """Pre-clusters nodes of the graphs

    Args:
        dataset (HDF5DataSet object)
        method (srt): 'mcl' (Markov Clustering) or 'louvain'
    """
    for fname, mol in tqdm(dataset.index_complexes):

        data = dataset.load_one_graph(fname, mol)

        if data is None:
            f5 = h5py.File(fname, "a")
            try:
                print(f"deleting {mol}")
                del f5[mol]
            except BaseException:
                print(f"{mol} not found")
            f5.close()
            continue

        f5 = h5py.File(fname, "a")
        grp = f5[mol]

        clust_grp = grp.require_group("clustering")

        if method.lower() in clust_grp:
            print(f"Deleting previous data for mol {mol} method {method}")
            del clust_grp[method.lower()]

        method_grp = clust_grp.create_group(method.lower())

        cluster = community_detection(
            data.internal_edge_index, data.num_nodes, method=method
        )
        method_grp.create_dataset("depth_0", data=cluster)

        data = community_pooling(cluster, data)

        cluster = community_detection(
            data.internal_edge_index, data.num_nodes, method=method
        )
        method_grp.create_dataset("depth_1", data=cluster)

        f5.close()


class HDF5DataSet(Dataset):
    # pylint: disable=too-many-arguments
    def __init__(
        self,
        root="./",
        database=None,
        transform=None,
        pre_transform=None,
        dict_filter=None,
        target=None,
        tqdm=True,
        index=None,
        node_feature="all",
        edge_feature=None,
        clustering_method="mcl",
        edge_feature_transform=lambda x: np.tanh(-x / 2 + 2) + 1,
    ):
        """Class from which the hdf5 datasets are loaded.

        Args:
            root (str, optional): [description]. Defaults to './'.

            database (str, optional): Path to hdf5 file(s). Defaults to None.

            transform (callable, optional): A function/transform that takes in an torch_geometric.data.Data object and returns a transformed version.
            The data object will be transformed before every access. Defaults to None.

            pre_transform (callable, optional):  A function/transform that takes in an torch_geometric.data.Data object and returns a transformed version.
            The data object will be transformed before being saved to disk.. Defaults to None.

            dict_filter dictionnary, optional): Dictionnary of type [name: cond] to filter the molecules. Defaults to None.

            target (str, optional): irmsd, lrmsd, fnat, bin, capri_class or DockQ. Defaults to None.

            tqdm (bool, optional): Show progress bar. Defaults to True.

            index (int, optional): index of a molecule. Defaults to None.

            node_feature (str or list, optional): consider all pre-computed node features ('all') or some defined node features (provide a list).
            Defaults to 'all'.

            edge_feature (list, optional): only distances are available in this version of DeepRank-GNN. Defaults to ['dist'].

            clustering_method (str, optional): 'mcl' (Markov Clustering) or 'louvain'. Defaults to 'mcl'.

            edge_feature_transform (function, optional): transformation applied to the edge features. Defaults to lambdax:np.tanh(-x/2+2)+1.
        """
        super().__init__(root, transform, pre_transform)

        # allow for multiple database
        self.database = database
        if not isinstance(database, list):
            self.database = [database]

        self.target = target
        self.dict_filter = dict_filter
        self.tqdm = tqdm
        self.index = index
        self.node_feature = node_feature
        if edge_feature is None:
            self.edge_feature = ["dist"]
        else:
            self.edge_feature = edge_feature

        self.edge_feature_transform = edge_feature_transform

        self.clustering_method = clustering_method

        # check if the files are ok
        self.check_hdf5_files()

        # check the selection of features
        self.check_node_feature()
        self.check_edge_feature()

        # create the indexing system
        # alows to associate each mol to an index
        # and get fname and mol name from the index
        self.create_index_molecules()

    def len(self):
        """Gets the length of the dataset
        Returns:
            int: number of complexes in the dataset
        """
        return len(self.index_complexes)

    def _download(self):
        pass

    def _process(self):
        pass

    def get(self, index):
        """Gets one item from its unique index.

        Args:
            index (int): index of the complex
        Returns:
            dict: {'mol':[fname,mol],'feature':feature,'target':target}
        """

        fname, mol = self.index_complexes[index]
        data = self.load_one_graph(fname, mol)
        return data

    def check_hdf5_files(self):
        """Checks if the data contained in the hdf5 file is valid."""
        print("   Checking dataset Integrity")
        remove_file = []
        for fname in self.database:
            try:
                f = h5py.File(fname, "r")
                mol_names = list(f.keys())
                if len(mol_names) == 0:
                    print(f"    -> {fname} is empty ")
                    remove_file.append(fname)
                f.close()
            except Exception as e:
                print(e)
                print(f"    -> {fname} is corrupted ")
                remove_file.append(fname)

        for name in remove_file:
            self.database.remove(name)

    def check_node_feature(self):
        """Checks if the required node features exist"""
        f = h5py.File(self.database[0], "r")
        mol_key = list(f.keys())[0]
        self.available_node_feature = list(f[mol_key + "/node_data/"].keys())
        f.close()

        if self.node_feature == "all":
            self.node_feature = self.available_node_feature
        else:
            for feat in self.node_feature:
                if feat not in self.available_node_feature:
                    print(feat, " node feature not found in the file", self.database[0])
                    print("Possible node feature : ")
                    print("\n".join(self.available_node_feature))
                    # raise ValueError('Feature Not found')
                    sys.exit()

    def check_edge_feature(self):
        """Checks if the required edge features exist"""
        f = h5py.File(self.database[0], "r")
        mol_key = list(f.keys())[0]
        self.available_edge_feature = list(f[mol_key + "/edge_data/"].keys())
        f.close()

        if self.edge_feature == "all":
            self.edge_feature = self.available_edge_feature
        elif self.edge_feature is not None:
            for feat in self.edge_feature:
                if feat not in self.available_edge_feature:
                    print(
                        feat, " edge attribute not found in the file", self.database[0]
                    )
                    print("Possible edge attribute : ")
                    print("\n".join(self.available_edge_feature))
                    # raise ValueError('Feature Not found')
                    sys.exit()

    def load_one_graph(self, fname, mol):
        """Loads one graph

        Args:
            fname (str): hdf5 file name
            mol (str): name of the molecule

        Returns:
            Data object or None: torch_geometric Data object containing the node features, the internal and external edge features,
            the target and the xyz coordinates. Return None if features cannot be loaded.
        """

        # pylint: disable=too-many-locals

        f5 = h5py.File(fname, "r")
        try:
            grp = f5[mol]
        except BaseException:
            f5.close()
            return None

        # nodes
        data = ()
        try:
            for feat in self.node_feature:
                vals = grp["node_data/" + feat][()]
                if vals.ndim == 1:
                    vals = vals.reshape(-1, 1)
                data += (vals,)
            x = torch.tensor(np.hstack(data), dtype=torch.float)

        except BaseException:
            print("node attributes not found in the file", self.database[0])
            f5.close()
            return None

        try:
            # index ! we have to have all the edges i.e : (i,j) and (j,i)
            ind = grp["edge_index"][()]
            if ind.ndim == 2:
                ind = np.vstack((ind, np.flip(ind, 1))).T
            edge_index = torch.tensor(ind, dtype=torch.long).contiguous()

            # edge feature (same issue than above)
            data = ()
            if self.edge_feature is not None:
                for feat in self.edge_feature:
                    vals = grp["edge_data/" + feat][()]
                    if vals.ndim == 1:
                        vals = vals.reshape(-1, 1)
                    data += (vals,)
                data = np.hstack(data)
                data = np.vstack((data, data))
                data = self.edge_feature_transform(data)
                edge_attr = torch.tensor(data, dtype=torch.float).contiguous()

            else:
                edge_attr = None

            # internal edges
<<<<<<< HEAD
            ind = grp["internal_edge_index"][()]
            if ind.ndim == 2:
                ind = np.vstack((ind, np.flip(ind, 1))).T
            internal_edge_index = torch.tensor(ind, dtype=torch.long).contiguous()
=======
            if 'internal_edge_index' in grp:
                ind = grp['internal_edge_index'][()]
                if ind.ndim == 2:
                    ind = np.vstack((ind, np.flip(ind, 1))).T
                internal_edge_index = torch.tensor(
                    ind, dtype=torch.long).contiguous()
            else:
                internal_edge_index = torch.empty((2, 0), dtype=torch.long)
>>>>>>> c0bff28d

            # internal edge feature
            data = ()
            if self.edge_feature is not None and 'internal_edge_data' in grp:
                for feat in self.edge_feature:
                    vals = grp["internal_edge_data/" + feat][()]
                    if vals.ndim == 1:
                        vals = vals.reshape(-1, 1)
                    data += (vals,)
                data = np.hstack(data)
                data = np.vstack((data, data))
                data = self.edge_feature_transform(data)
                internal_edge_attr = torch.tensor(data, dtype=torch.float).contiguous()

            else:
                internal_edge_attr = torch.tensor([], dtype=torch.float)

        except BaseException:
            traceback.print_exc()
            f5.close()
            return None

        # target
        if self.target is None:
            y = None

        else:
            if self.target in grp["score"]:

                y = torch.tensor(
                    [grp["score/" + self.target][()]], dtype=torch.float
                ).contiguous()
            else:
                raise ValueError(f"Target {self.target} missing in {mol}")

        # pos
        pos = torch.tensor(grp["node_data/pos/"][()], dtype=torch.float).contiguous()

        # load
        data = Data(x=x, edge_index=edge_index, edge_attr=edge_attr, y=y, pos=pos)

        data.internal_edge_index = internal_edge_index
        data.internal_edge_attr = internal_edge_attr

        # mol name
        data.mol = mol

        # cluster
        if "clustering" in grp.keys():
            if self.clustering_method in grp["clustering"].keys():
                if (
                    "depth_0" in grp[f"clustering/{self.clustering_method}"].keys()
                    and "depth_1" in grp[f"clustering/{self.clustering_method}"].keys()
                ):
                    data.cluster0 = torch.tensor(
                        grp["clustering/" + self.clustering_method + "/depth_0"][()],
                        dtype=torch.long,
                    )
                    data.cluster1 = torch.tensor(
                        grp["clustering/" + self.clustering_method + "/depth_1"][()],
                        dtype=torch.long,
                    )
                else:
                    print("WARNING: no cluster detected")
            else:
                print("WARNING: no cluster detected")
        else:
            print("WARNING: no cluster detected")

        f5.close()
        return data

    def create_index_molecules(self):
        """Creates the indexing of each molecule in the dataset.

        Creates the indexing: [ ('1ak4.hdf5,1AK4_100w),...,('1fqj.hdf5,1FGJ_400w)]
        This allows to refer to one complex with its index in the list
        """
        print("   Processing data set")

        self.index_complexes = []

        desc = f"{'   Train dataset':25s}"
        if self.tqdm:
            data_tqdm = tqdm(self.database, desc=desc, file=sys.stdout)
        else:
            print("   Train dataset")
            data_tqdm = self.database
        sys.stdout.flush()

        for fdata in data_tqdm:
            if self.tqdm:
                data_tqdm.set_postfix(mol=os.path.basename(fdata))
            try:
                fh5 = h5py.File(fdata, "r")
                if self.index is None:
                    mol_names = list(fh5.keys())
                else:
                    mol_names = [list(fh5.keys())[i] for i in self.index]
                for k in mol_names:
                    if self.filter(fh5[k]):
                        self.index_complexes += [(fdata, k)]
                fh5.close()
            except Exception as inst:
                print("\t\t--> Ignore File : " + fdata)
                print(inst)

        self.ntrain = len(self.index_complexes)
        self.index_train = list(range(self.ntrain))
        self.ntot = len(self.index_complexes)

    def filter(self, molgrp):
        """Filters the molecule according to a dictionary.

        The filter is based on the attribute self.dict_filter
        that must be either of the form: { 'name' : cond } or None

        Args:
            molgrp (str): group name of the molecule in the hdf5 file
        Returns:
            bool: True if we keep the complex False otherwise
        Raises:
            ValueError: If an unsuported condition is provided
        """
        if self.dict_filter is None:
            return True

        for cond_name, cond_vals in self.dict_filter.items():

            try:
                molgrp["score"][cond_name][()]
            except KeyError:
                print(f"   :Filter {cond_name} not found for mol {molgrp}")
                print("   :Filter options are")
                for k in molgrp["score"].keys():
                    print("   : ", k)

            # if we have a string it's more complicated
            if isinstance(cond_vals, str):

                ops = [">", "<", "=="]
                new_cond_vals = cond_vals
                for o in ops:
                    new_cond_vals = new_cond_vals.replace(o, "val" + o)

                if not literal_eval(new_cond_vals):
                    return False
            else:
                raise ValueError("Conditions not supported", cond_vals)

        return True<|MERGE_RESOLUTION|>--- conflicted
+++ resolved
@@ -317,12 +317,6 @@
                 edge_attr = None
 
             # internal edges
-<<<<<<< HEAD
-            ind = grp["internal_edge_index"][()]
-            if ind.ndim == 2:
-                ind = np.vstack((ind, np.flip(ind, 1))).T
-            internal_edge_index = torch.tensor(ind, dtype=torch.long).contiguous()
-=======
             if 'internal_edge_index' in grp:
                 ind = grp['internal_edge_index'][()]
                 if ind.ndim == 2:
@@ -331,7 +325,6 @@
                     ind, dtype=torch.long).contiguous()
             else:
                 internal_edge_index = torch.empty((2, 0), dtype=torch.long)
->>>>>>> c0bff28d
 
             # internal edge feature
             data = ()
