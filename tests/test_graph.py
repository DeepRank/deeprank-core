--- conflicted
+++ resolved
@@ -9,45 +9,20 @@
 
 class TestGraph(unittest.TestCase):
     def setUp(self):
-<<<<<<< HEAD
-        with h5py.File("tests/hdf5/1ATN_residue.hdf5", "r") as f5:
-            self.graph = hdf5_to_graph(f5["1ATN_1w"])
-=======
         with h5py.File('tests/hdf5/1ATN_residue.hdf5', 'r') as f5:
             self.networkx_graph = hdf5_to_networkx(f5['1ATN_1w'])
->>>>>>> c0bff28d
 
         self.pdb_path = "tests/data/pdb/1ATN/1ATN_1w.pdb"
         self.reference_path = "tests/data/pdb/1ATN/1ATN_2w.pdb"
 
-<<<<<<< HEAD
-    def test_nx2h5(self):
-        f, hdf5_path = tempfile.mkstemp()
-        os.close(f)
-
-        try:
-            with h5py.File(hdf5_path, "w") as f5:
-                graph_to_hdf5(self.graph, f5)
-        finally:
-            os.remove(hdf5_path)
-
-=======
->>>>>>> c0bff28d
     def test_score(self):
         scores = get_all_scores(self.pdb_path, self.reference_path)
 
     def test_plot_2d(self):
-<<<<<<< HEAD
-        plotly_2d(self.graph, "1ATN", disable_plot=True)
-
-    def test_plot_3d(self):
-        plotly_3d(self.graph, "1ATN", disable_plot=True)
-=======
         plotly_2d(self.networkx_graph, '1ATN', disable_plot=True)
 
     def test_plot_3d(self):
         plotly_3d(self.networkx_graph, '1ATN', disable_plot=True)
->>>>>>> c0bff28d
 
 
 if __name__ == "__main__":
