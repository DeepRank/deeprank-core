from tempfile import mkdtemp
from shutil import rmtree
import os

import h5py

from deeprank_gnn.preprocess import PreProcessor
from deeprank_gnn.models.query import SingleResidueVariantResidueQuery
from deeprank_gnn.domain.amino_acid import alanine, phenylalanine
import deeprank_gnn.feature.sasa
from tests.utils import PATH_TEST


def test_preprocess():
    """
    Tests preprocessing several PDB files into their feature representation HDF5 file.

    NB: This test sometimes fails, especially on Mac OSX. The PreProcessor class relies on python multiprocessing
    library's Queue. We need to check whether the queue is empty, which is not always reliable, the only working
    implementation on Mac OSX is really not reliable.
    """

    output_directory = mkdtemp()

    prefix = os.path.join(output_directory, "test-preprocess")

    preprocessor = PreProcessor([deeprank_gnn.feature.sasa], prefix, 10)
    try:
        preprocessor.start()

        count_queries = 10
        queries = []
        for number in range(1, count_queries + 1):
            query = SingleResidueVariantResidueQuery(
                str(PATH_TEST / "data/pdb/101M/101M.pdb"), "A", number, None,
                alanine, phenylalanine,
<<<<<<< HEAD
                pssm_paths={"A": str(PATH_TEST / "data/pssm/101M/101M.A.pdb.pssm")})
=======
                pssm_paths={"A": str(PATH_TEST / "data/pssm/101M/101M.A.pdb.pssm")},
                variant_conservation=0.0, wildtype_conservation=0.0)
>>>>>>> 44b30409
            preprocessor.add_query(query)
            queries.append(query)

        preprocessor.wait()

        assert len(preprocessor.output_paths) > 0

        graph_names = []
        for path in preprocessor.output_paths:
            with h5py.File(path, 'r') as f5:
                graph_names += list(f5.keys())

        for query in queries:
            query_id = query.get_query_id()
            assert query_id in graph_names, f"missing in output: {query_id}"

    finally:
        rmtree(output_directory)<|MERGE_RESOLUTION|>--- conflicted
+++ resolved
@@ -34,12 +34,8 @@
             query = SingleResidueVariantResidueQuery(
                 str(PATH_TEST / "data/pdb/101M/101M.pdb"), "A", number, None,
                 alanine, phenylalanine,
-<<<<<<< HEAD
-                pssm_paths={"A": str(PATH_TEST / "data/pssm/101M/101M.A.pdb.pssm")})
-=======
-                pssm_paths={"A": str(PATH_TEST / "data/pssm/101M/101M.A.pdb.pssm")},
-                variant_conservation=0.0, wildtype_conservation=0.0)
->>>>>>> 44b30409
+                pssm_paths={"A": str(PATH_TEST / "data/pssm/101M/101M.A.pdb.pssm")}
+            )
             preprocessor.add_query(query)
             queries.append(query)
 
