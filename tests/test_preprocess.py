--- conflicted
+++ resolved
@@ -31,23 +31,12 @@
         queries = []
         for number in range(1, count_queries + 1):
             query = SingleResidueVariantResidueQuery(
-<<<<<<< HEAD
-                "tests/data/pdb/101M/101M.pdb",
-                "A",
-                number,
-                None,
-                alanine,
-                phenylalanine,
-                pssm_paths={"A": "tests/data/pssm/101M/101M.A.pdb.pssm"},
-                variant_conservation=0.0,
-                wildtype_conservation=0.0,
-            )
-=======
+
                 str(PATH_TEST / "data/pdb/101M/101M.pdb"), "A", number, None,
                 alanine, phenylalanine,
                 pssm_paths={"A": str(PATH_TEST / "data/pssm/101M/101M.A.pdb.pssm")},
                 variant_conservation=0.0, wildtype_conservation=0.0)
->>>>>>> be26bc9c
+
             preprocessor.add_query(query)
             queries.append(query)
 
