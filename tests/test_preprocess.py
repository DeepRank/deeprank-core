from tempfile import mkdtemp
from shutil import rmtree
import os

import h5py

from deeprank_gnn.preprocess import PreProcessor
from deeprank_gnn.models.query import SingleResidueVariantResidueQuery
from deeprank_gnn.domain.amino_acid import alanine, phenylalanine


def test_preprocess():

    output_directory = mkdtemp()

    prefix = os.path.join(output_directory, "test-preprocess")

    preprocessor = PreProcessor(prefix, 10)
    try:
        preprocessor.start()

        count_queries = 100
        queries = []
        for number in range(1, count_queries + 1):
            query = SingleResidueVariantResidueQuery(
                "tests/data/pdb/101M/101M.pdb",
                "A",
                number,
                None,
                alanine,
                phenylalanine,
                pssm_paths={"A": "tests/data/pssm/101M/101M.A.pdb.pssm"},
                variant_conservation=0.0,
                wildtype_conservation=0.0,
            )
            preprocessor.add_query(query)
            queries.append(query)

        preprocessor.wait()

        assert len(preprocessor.output_paths) > 0

        graph_names = []
        for path in preprocessor.output_paths:
<<<<<<< HEAD
            with h5py.File(path, "r") as f5:
                count_graphs += len(f5.keys())
=======
            with h5py.File(path, 'r') as f5:
                graph_names += list(f5.keys())
>>>>>>> c0bff28d

        for query in queries:
            query_id = query.get_query_id()
            assert query_id in graph_names, f"missing in output: {query_id}"

    finally:
        rmtree(output_directory)<|MERGE_RESOLUTION|>--- conflicted
+++ resolved
@@ -42,13 +42,8 @@
 
         graph_names = []
         for path in preprocessor.output_paths:
-<<<<<<< HEAD
-            with h5py.File(path, "r") as f5:
-                count_graphs += len(f5.keys())
-=======
             with h5py.File(path, 'r') as f5:
                 graph_names += list(f5.keys())
->>>>>>> c0bff28d
 
         for query in queries:
             query_id = query.get_query_id()
